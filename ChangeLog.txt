--- conflicted
+++ resolved
@@ -1,7 +1,5 @@
 Release Notes
 
-<<<<<<< HEAD
-=======
 * 8/17/2017
   * added registerEsFiles
   * changed AdderAtlas to catch InvalidRSEExpression
@@ -27,7 +25,6 @@
   * added protection against duplicated submission by group users
   * added blank pilots to harvesterCtl
 
->>>>>>> df660298
 * 7/17/2017
   * changed ES merge to choose sites with wnconnectivity
 
