import distutils
import getpass
import glob
import grp
import json
import os
import pwd
import re
<<<<<<< HEAD
import requests
=======
>>>>>>> 21a74982
import socket
import stat
import subprocess
import sys
import sysconfig

<<<<<<< HEAD

=======
import requests
>>>>>>> 21a74982
from hatchling.builders.hooks.plugin.interface import BuildHookInterface

PACKAGE_EMOJI = ":panda_face:"
PACKAGE_NAME = "panda-server"


def get_user():
    # Run the 'klist' command and capture its output
    result = subprocess.run(["klist"], capture_output=True, text=True)

    # Filter the lines containing 'Default principal' and extract the last field
    for line in result.stdout.splitlines():
        if "Default principal" in line:
            # Split the line by spaces and get the last element (field)
            default_principal = line.split()[-1]
            default_principal = default_principal.split("@")[0]
            return default_principal

    return ""


def get_repo_info() -> object:
    # Get the current remote URL of the repository
    repo_url = subprocess.check_output(["git", "config", "--get", "remote.origin.url"]).strip().decode()

    # Get the repo and branch name
    match = re.match(r"https://github.com/(.*).git@(.*)", repo_url)

    if match:
        repo_name = match.group(1)
        branch_name = match.group(2)
    else:
        repo_name = repo_url.removesuffix(".git")
        branch_name = subprocess.check_output(["git", "rev-parse", "--abbrev-ref", "HEAD"]).strip().decode()

    # Commit hash
    commit_hash = subprocess.check_output(["git", "rev-parse", "HEAD"]).strip().decode()

    return repo_name, branch_name, commit_hash


def mm_notification():
    # Environment variable to check if we should silence the notification
    if os.environ.get("DISABLE_MM"):
        return

    # Get user that is running the upgrade
    user = get_user()

    # Get repository information
    repo_name, branch_name, commit_hash = get_repo_info()

    # Get Server Name
    server_name = socket.gethostname()

    file_path = os.path.expanduser("~/mm_webhook_url.txt")
    with open(file_path, "r") as file:
        mm_webhook_url = file.read().strip()
        if not mm_webhook_url:
            return

    # On the repository name we enter an empty space to prevent the URLs to preview on Mattermost
    # We shorten the commit hash to the first seven characters, as they are usually enough to identify a commit
    mm_message = {
        "text": f"{PACKAGE_EMOJI}**{PACKAGE_NAME}@{branch_name} upgrade on:** `{server_name}` by `{user}`.",
        "props": {
            "card": f"""
| **Property** | **Value** |
|--------------|-----------|
| **Package**  | {repo_name} |
| **Branch**   | [`{branch_name}`]({repo_name}/tree/{branch_name}) |
| **Commit**   |  [`{commit_hash}`]({repo_name}/commit/{commit_hash}) |
"""
        },
    }
    headers = {"Content-Type": "application/json"}
    try:
        response = requests.post(mm_webhook_url, data=json.dumps(mm_message), headers=headers)
    except requests.exceptions.RequestException as e:
        pass


def get_repo_info() -> object:
    # Get the current remote URL of the repository
    repo_url = subprocess.check_output(['git', 'config', '--get', 'remote.origin.url']).strip().decode()

    # Get the repo and branch name
    match = re.match(r'https://github.com/(.*).git@(.*)', repo_url)

    if match:
        repo_name = match.group(1)
        branch_name = match.group(2)
    else:
        repo_name = repo_url.rstrip('.git')
        branch_name = subprocess.check_output(['git', 'rev-parse', '--abbrev-ref', 'HEAD']).strip().decode()

    # Commit hash
    commit_hash = subprocess.check_output(['git', 'rev-parse', 'HEAD']).strip().decode()

    return repo_name, branch_name, commit_hash

def mm_notification():

    # Get repository information
    repo_name, branch_name, commit_hash = get_repo_info()

    #Get Server Name
    server_name = socket.gethostname()

    # TODO: decide on the best path for the hook URL
    file_path = os.path.expanduser('~/mm_webhook_url.txt')
    with open(file_path, 'r') as file:
        mm_webhook_url = file.read().strip()
        if not mm_webhook_url:
            return

    mm_message = {
        "text": f"⚙️**Install Information.** **Server Name:** {server_name}. **Package:** \"{repo_name[:7]}\u200B{repo_name[7:]}\". **Branch:** {branch_name}. **Commit:** {commit_hash}."
    }
    headers = {'Content-Type': 'application/json'}
    try:
        response = requests.post(mm_webhook_url, data=json.dumps(mm_message), headers=headers)
        if response.status_code == 200:
            print("Message sent successfully to Mattermost")
        else:
            print(f"Failed to send message: {response.status_code}, {response.text}")
    except requests.exceptions.RequestException as e:
        print(f"An error occurred: {e}")


class CustomBuildHook(BuildHookInterface):
    def initialize(self, version, build_data):
        # user
        if os.getgid() == 0:
            panda_user = "atlpan"
            panda_group = "zp"
        else:
            panda_user = getpass.getuser()
            panda_group = grp.getgrgid(os.getgid()).gr_name

        # parameters to be resolved
        self.params = {}
        self.params["install_dir"] = os.environ.get("PANDA_INSTALL_TARGET")
        if self.params["install_dir"]:
            # non-standard installation path
            self.params["install_purelib"] = self.params["install_dir"]
            self.params["install_scripts"] = os.path.join(self.params["install_dir"], "bin")
        else:
            self.params["install_dir"] = sys.prefix
            try:
                # python3.2 or higher
                self.params["install_purelib"] = sysconfig.get_path("purelib")
                self.params["install_scripts"] = sysconfig.get_path("scripts")
            except Exception:
                # old python
                self.params["install_purelib"] = distutils.sysconfig.get_python_lib()
                self.params["install_scripts"] = os.path.join(sys.prefix, "bin")
        for k in self.params:
            path = self.params[k]
            self.params[k] = os.path.abspath(os.path.expanduser(path))

        # other parameters
        self.params["panda_user"] = panda_user
        self.params["panda_group"] = panda_group
        self.params["python_exec_version"] = "%s.%s" % sys.version_info[:2]
        self.params["virtual_env"] = ""
        self.params["virtual_env_setup"] = ""
        if "VIRTUAL_ENV" in os.environ:
            self.params["virtual_env"] = os.environ["VIRTUAL_ENV"]
            self.params["virtual_env_setup"] = f"source {os.environ['VIRTUAL_ENV']}/bin/activate"
        elif sys.executable:
            venv_dir = os.path.dirname(os.path.dirname(sys.executable))
            py_venv_activate = os.path.join(venv_dir, "bin/activate")
            if os.path.exists(py_venv_activate):
                self.params["virtual_env"] = venv_dir
                self.params["virtual_env_setup"] = f"source {py_venv_activate}"

        # instantiate templates
        for in_f in glob.glob("./templates/**", recursive=True):
            if not in_f.endswith(".template"):
                continue
            with open(in_f) as in_fh:
                file_data = in_fh.read()
                # replace patterns
                for item in re.findall(r"@@([^@]+)@@", file_data):
                    if item not in self.params:
                        raise RuntimeError(f"unknown pattern {item} in {in_f}")
                    # get pattern
                    patt = self.params[item]
                    # convert to absolute path
                    if item.startswith("install"):
                        patt = os.path.abspath(patt)
                    # remove build/*/dump for bdist
                    patt = re.sub("build/[^/]+/dumb", "", patt)
                    # remove /var/tmp/*-buildroot for bdist_rpm
                    patt = re.sub("/var/tmp/.*-buildroot", "", patt)
                    # replace
                    file_data = file_data.replace(f"@@{item}@@", patt)
                out_f = re.sub(r"(\.exe)*\.template$", "", in_f)
                with open(out_f, "w") as out_fh:
                    out_fh.write(file_data)
                # chmod +x
                if in_f.endswith(".exe.template"):
                    tmp_st = os.stat(out_f)
                    os.chmod(out_f, tmp_st.st_mode | stat.S_IEXEC | stat.S_IXUSR | stat.S_IXGRP | stat.S_IXOTH)

    def finalize(self, version, build_data, artifact_path):
        # post install
        uid = pwd.getpwnam(self.params["panda_user"]).pw_uid
        gid = grp.getgrnam(self.params["panda_group"]).gr_gid
        for directory in ["/var/log/panda", "/var/log/panda/wsgisocks", "/var/log/panda/fastsocks"]:
            directory = self.params["virtual_env"] + directory
            if not os.path.exists(directory):
                os.makedirs(directory)
                os.chown(directory, uid, gid)
        if self.params["virtual_env"]:
            target_dir = os.path.join(self.params["virtual_env"], "etc/sysconfig")
            if not os.path.exists(target_dir):
                os.makedirs(target_dir)
            target = os.path.join(target_dir, "panda_server")
            try:
                os.symlink(os.path.join(self.params["virtual_env"], "etc/panda/panda_server.sysconfig"), target)
            except Exception:
                pass

        # update the mattermost chat-ops channel
<<<<<<< HEAD
        mm_notification()
=======
        try:
            mm_notification()
        except:
            pass
>>>>>>> 21a74982
<|MERGE_RESOLUTION|>--- conflicted
+++ resolved
@@ -6,21 +6,13 @@
 import os
 import pwd
 import re
-<<<<<<< HEAD
-import requests
-=======
->>>>>>> 21a74982
 import socket
 import stat
 import subprocess
 import sys
 import sysconfig
 
-<<<<<<< HEAD
-
-=======
 import requests
->>>>>>> 21a74982
 from hatchling.builders.hooks.plugin.interface import BuildHookInterface
 
 PACKAGE_EMOJI = ":panda_face:"
@@ -101,54 +93,6 @@
         response = requests.post(mm_webhook_url, data=json.dumps(mm_message), headers=headers)
     except requests.exceptions.RequestException as e:
         pass
-
-
-def get_repo_info() -> object:
-    # Get the current remote URL of the repository
-    repo_url = subprocess.check_output(['git', 'config', '--get', 'remote.origin.url']).strip().decode()
-
-    # Get the repo and branch name
-    match = re.match(r'https://github.com/(.*).git@(.*)', repo_url)
-
-    if match:
-        repo_name = match.group(1)
-        branch_name = match.group(2)
-    else:
-        repo_name = repo_url.rstrip('.git')
-        branch_name = subprocess.check_output(['git', 'rev-parse', '--abbrev-ref', 'HEAD']).strip().decode()
-
-    # Commit hash
-    commit_hash = subprocess.check_output(['git', 'rev-parse', 'HEAD']).strip().decode()
-
-    return repo_name, branch_name, commit_hash
-
-def mm_notification():
-
-    # Get repository information
-    repo_name, branch_name, commit_hash = get_repo_info()
-
-    #Get Server Name
-    server_name = socket.gethostname()
-
-    # TODO: decide on the best path for the hook URL
-    file_path = os.path.expanduser('~/mm_webhook_url.txt')
-    with open(file_path, 'r') as file:
-        mm_webhook_url = file.read().strip()
-        if not mm_webhook_url:
-            return
-
-    mm_message = {
-        "text": f"⚙️**Install Information.** **Server Name:** {server_name}. **Package:** \"{repo_name[:7]}\u200B{repo_name[7:]}\". **Branch:** {branch_name}. **Commit:** {commit_hash}."
-    }
-    headers = {'Content-Type': 'application/json'}
-    try:
-        response = requests.post(mm_webhook_url, data=json.dumps(mm_message), headers=headers)
-        if response.status_code == 200:
-            print("Message sent successfully to Mattermost")
-        else:
-            print(f"Failed to send message: {response.status_code}, {response.text}")
-    except requests.exceptions.RequestException as e:
-        print(f"An error occurred: {e}")
 
 
 class CustomBuildHook(BuildHookInterface):
@@ -247,11 +191,7 @@
                 pass
 
         # update the mattermost chat-ops channel
-<<<<<<< HEAD
-        mm_notification()
-=======
         try:
             mm_notification()
         except:
-            pass
->>>>>>> 21a74982
+            pass