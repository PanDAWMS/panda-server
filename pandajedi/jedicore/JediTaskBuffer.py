--- conflicted
+++ resolved
@@ -973,59 +973,6 @@
         with self.proxyPool.get() as proxy:
             return proxy.get_max_events_in_dataset(jedi_task_id, dataset_id)
 
-<<<<<<< HEAD
-    # # insert data carousel requests
-    # def insert_data_carousel_requests_JEDI(self, task_id, dc_req_specs):
-    #     with self.proxyPool.get() as proxy:
-    #         return proxy.insert_data_carousel_requests_JEDI(task_id, dc_req_specs)
-
-    # # update a data carousel request
-    # def update_data_carousel_request_JEDI(self, dc_req_spec):
-    #     with self.proxyPool.get() as proxy:
-    #         return proxy.update_data_carousel_request_JEDI(dc_req_spec)
-
-    # # get data carousel queued requests and info of their related tasks
-    # def get_data_carousel_queued_requests_JEDI(self):
-    #     with self.proxyPool.get() as proxy:
-    #         return proxy.get_data_carousel_queued_requests_JEDI()
-
-    # # get data carousel requests of tasks by task status
-    # def get_data_carousel_requests_by_task_status_JEDI(self, status_filter_list=None, status_exclusion_list=None):
-    #     with self.proxyPool.get() as proxy:
-    #         return proxy.get_data_carousel_requests_by_task_status_JEDI(status_filter_list=status_filter_list, status_exclusion_list=status_exclusion_list)
-
-    # # get data carousel staging requests
-    # def get_data_carousel_staging_requests_JEDI(self):
-    #     with self.proxyPool.get() as proxy:
-    #         return proxy.get_data_carousel_staging_requests_JEDI()
-
-    # # delete data carousel requests
-    # def delete_data_carousel_requests_JEDI(self, request_id_list):
-    #     with self.proxyPool.get() as proxy:
-    #         return proxy.delete_data_carousel_requests_JEDI(request_id_list)
-
-    # # clean up data carousel requests
-    # def clean_up_data_carousel_requests_JEDI(self, time_limit_days=30):
-    #     with self.proxyPool.get() as proxy:
-    #         return proxy.clean_up_data_carousel_requests_JEDI(time_limit_days)
-
-    # # cancel a data carousel request
-    # def cancel_data_carousel_request_JEDI(self, request_id):
-    #     with self.proxyPool.get() as proxy:
-    #         return proxy.cancel_data_carousel_request_JEDI(request_id)
-
-    # # retire a data carousel request
-    # def retire_data_carousel_request_JEDI(self, request_id):
-    #     with self.proxyPool.get() as proxy:
-    #         return proxy.retire_data_carousel_request_JEDI(request_id)
-
-    # resubmit a data carousel request
-    def resubmit_data_carousel_request_JEDI(self, request_id, exclude_prev_dst=False):
-        with self.proxyPool.get() as proxy:
-            return proxy.resubmit_data_carousel_request_JEDI(request_id, exclude_prev_dst)
-
-=======
->>>>>>> 65c17570
     # get task failure metrics
     def get_task_failure_metrics(self, jedi_task_id):
         with self.proxyPool.get() as proxy:
