--- conflicted
+++ resolved
@@ -16,9 +16,12 @@
         self.tape = set()
 
     # add endpoint
-<<<<<<< HEAD
     def add(self, relation, endpointDict):
         name = relation['ddm_endpoint_name']
+
+        # protection against inconsistent dict
+        if name not in endpointDict:
+            return
 
         # all endpoints, copy all properties about ddm endpoint and relation
         self.all[name] = {}
@@ -27,15 +30,6 @@
         for key, value in relation.iteritems():
             self.all[name][key] = value
 
-=======
-    def add(self, endPoint, endpointDict):
-        name = endPoint['ddm_endpoint_name']
-        # protection against inconsistent dict
-        if name not in endpointDict:
-            return
-        # all endpoints
-        self.all[name] = endpointDict[name]
->>>>>>> b41b7294
         # local endpoints
         if relation['is_local'] != 'N':
             self.local.add(name)
