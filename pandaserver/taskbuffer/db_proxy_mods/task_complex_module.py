--- conflicted
+++ resolved
@@ -4407,16 +4407,12 @@
                     # get failure metrics
                     failure_metrics = get_metrics_module(self).get_task_failure_metrics(jediTaskID, False)
                     # get scout metrics
-<<<<<<< HEAD
-                    scout_metics_ok, scout_metrics, scout_metrics_extra = get_task_utils_module(self).getScoutJobData_JEDI(jediTaskID)
-=======
                     try:
                         scout_metics_ok, scout_metrics, scout_metrics_extra = get_task_utils_module(self).getScoutJobData_JEDI(jediTaskID)
                     except Exception as e:
                         tmpLog.debug(f"Failed to get scout metrics: {str(e)} {traceback.format_exc()}")
                         scout_metics_ok = False
                         scout_metrics_extra = {}
->>>>>>> 155b7752
                     # check max attempts
                     varMap = {}
                     varMap[":jediTaskID"] = jediTaskID
