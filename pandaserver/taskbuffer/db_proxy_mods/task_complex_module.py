--- conflicted
+++ resolved
@@ -4390,11 +4390,8 @@
                 else:
                     # get failure metrics
                     failure_metrics = get_metrics_module(self).get_task_failure_metrics(jediTaskID, False)
-<<<<<<< HEAD
-=======
                     # get scout metrics
                     scout_metics_ok, scout_metrics, scout_metrics_extra = get_task_utils_module(self).getScoutJobData_JEDI(jediTaskID)
->>>>>>> 1f1245b2
                     # check max attempts
                     varMap = {}
                     varMap[":jediTaskID"] = jediTaskID
