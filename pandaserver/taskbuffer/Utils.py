import datetime
import gzip
import json
import os
import re
import struct
import sys
import traceback
import uuid
import zlib
from typing import Generator

from pandacommon.pandalogger.LogWrapper import LogWrapper
from pandacommon.pandalogger.PandaLogger import PandaLogger
from pandaserver.config import panda_config
from pandaserver.jobdispatcher import Protocol
from pandaserver.srvcore import CoreUtils
from pandaserver.srvcore.panda_request import PandaRequest
from pandaserver.userinterface import Client
from werkzeug.datastructures import FileStorage

_logger = PandaLogger().getLogger("Utils")

IGNORED_SUFFIX = [".out"]

# File size limits
MB = 1024 * 1024
EVENT_PICKING_LIMIT = 10 * MB
LOG_LIMIT = 100 * MB
CHECKPOINT_LIMIT = 500 * MB
SANDBOX_NO_BUILD_LIMIT = 100 * MB
SANDBOX_LIMIT = 768 * MB

# Error messages
ERROR_NOT_SECURE = "ERROR : no HTTPS"
ERROR_LIMITED_PROXY = "ERROR: rejected due to the usage of limited proxy"
ERROR_OVERWRITE = "ERROR: cannot overwrite file"
ERROR_WRITE = "ERROR: cannot write file"
ERROR_SIZE_LIMIT = "ERROR: upload failure. Exceeded size limit"


def isAlive(panda_request: PandaRequest) -> str:
    """
    Check if the server is alive. Basic function for the health check and used in SLS monitoring.

    Args:
        panda_request (PandaRequest): PanDA request object.

    Returns:
        str: "alive=yes"
    """
    return "alive=yes"


def get_content_length(panda_request: PandaRequest, tmp_log: LogWrapper) -> int:
    """
    Get the content length of the request.

    Args:
        panda_request (PandaRequest): PanDA request object.
        tmp_log (LogWrapper): logger object of the calling function.

    Returns:
        int: content length of the request.
    """
    content_length = 0
    try:
        content_length = int(panda_request.headers_in["content-length"])
    except Exception:
        if "content-length" in panda_request.headers_in:
            tmp_log.error(f"cannot get content_length: {panda_request.headers_in['content-length']}")
        else:
            tmp_log.error("no content_length for {method_name}")

    tmp_log.debug(f"size {content_length}")
    return content_length


# upload file
<<<<<<< HEAD
def putFile(panda_request: PandaRequest, file: FileStorage) -> str:
    """
    Upload a file to the server.

    Args:
        panda_request (PandaRequest): PanDA request object.
        file (FileStorage): werkzeug.FileStorage object to be uploaded.

    Returns:
        string: "True" if the upload was successful, otherwise an error message.
    """

    tmp_log = LogWrapper(_logger, f"putFile-{datetime.datetime.now(datetime.UTC).isoformat('/')}")

    # check if using secure connection and the proxy is not limited
    if not Protocol.isSecure(panda_request):
        return ERROR_NOT_SECURE
    if "/CN=limited proxy" in panda_request.subprocess_env["SSL_CLIENT_S_DN"]:
        return ERROR_LIMITED_PROXY

=======
def putFile(req, file):
    tmpLog = LogWrapper(_logger, f"putFile-{datetime.datetime.now(datetime.timezone.utc).replace(tzinfo=None).isoformat('/')}")
    if not Protocol.isSecure(req):
        tmpLog.error("No SSL_CLIENT_S_DN")
        return False
    if "/CN=limited proxy" in req.subprocess_env["SSL_CLIENT_S_DN"]:
        return False
>>>>>>> e4a4ac17
    # user name
    user_name = CoreUtils.clean_user_id(panda_request.subprocess_env["SSL_CLIENT_S_DN"])
    tmp_log.debug(f"start {user_name} {file.filename}")

    # get file size limit
    if not file.filename.startswith("sources."):
        no_build = True
        size_limit = SANDBOX_NO_BUILD_LIMIT
    else:
        no_build = False
        size_limit = SANDBOX_LIMIT

    # get actual file size
    content_length = get_content_length(panda_request, tmp_log)

    # check if we are above the size limit
    if content_length > size_limit:
        error_message = f"{ERROR_SIZE_LIMIT} {content_length}>{size_limit}."
        if no_build:
            error_message += " Please submit the job without --noBuild/--libDS since those options impose a tighter size limit"
        else:
            error_message += " Please remove redundant files from your work area"
        tmp_log.error(error_message)
        tmp_log.debug("end")
        return error_message

    # write to file
    try:
        file_name = file.filename.split("/")[-1]
        full_path = f"{panda_config.cache_dir}/{file_name}"

        # avoid overwriting
        if os.path.exists(full_path) and file.filename.split(".")[-1] != "__ow__":
            # touch
            os.utime(full_path, None)
            # send error message
            error_message = ERROR_OVERWRITE
            tmp_log.debug(f"{ERROR_OVERWRITE} {file_name}")
            tmp_log.debug("end")
            return error_message

        # write the file to the cache directory
        with open(full_path, "wb") as file_object:
            file_content = file.read()
            if hasattr(panda_config, "compress_file_names") and [
                True for patt in panda_config.compress_file_names.split(",") if re.search(patt, file_name) is not None
            ]:
                file_content = gzip.compress(file_content)
            file_object.write(file_content)

    except Exception:
        error_message = ERROR_WRITE
        tmp_log.error(error_message)
        tmp_log.debug("end")
        return error_message

    # calculate the checksum
    try:
        # decode Footer
        footer = file_content[-8:]
        checksum, _ = struct.unpack("II", footer)
        tmp_log.debug(f"CRC from gzip Footer {checksum}")
    except Exception:
        # use None to avoid delay for now
        checksum = None
        tmp_log.debug(f"No CRC calculated {checksum}")

    # calculate the file size
    file_size = len(file_content)

    # log the full file information
    tmp_log.debug(f"written dn={user_name} file={full_path} size={file_size} crc={checksum}")

    # record the file information to DB
    if panda_config.record_sandbox_info:
        # ignore some suffixes, e.g. out
        to_insert = True
        for patt in IGNORED_SUFFIX:
            if file.filename.endswith(patt):
                to_insert = False
                break
        if not to_insert:
            tmp_log.debug("skipped to insert to DB")
        else:
            status_client, output_client = Client.insertSandboxFileInfo(user_name, file.filename, file_size, checksum)
            if status_client != 0 or output_client.startswith("ERROR"):
                error_message = f"ERROR : failed to register sandbox to DB with {status_client} {output_client}"
                tmp_log.error(error_message)
                tmp_log.debug("end")
                return error_message

            tmp_log.debug(f"inserted sandbox to DB with {output_client}")

    tmp_log.debug("end")
    return "True"


def putEventPickingRequest(
    panda_request: PandaRequest,
    runEventList="",
    eventPickDataType="",
    eventPickStreamName="",
    eventPickDS="",
    eventPickAmiTag="",
    userDatasetName="",
    lockedBy="",
    params="",
    inputFileList="",
    eventPickNumSites="",
    userTaskName="",
    ei_api="",
    giveGUID=None,
<<<<<<< HEAD
) -> str:
    """
    Upload event picking request to the server.

    Args:
        panda_request (PandaRequest): PanDA request object.
        runEventList (str): run and event list.
        eventPickDataType (str): data type.
        eventPickStreamName (str): stream name.
        eventPickDS (str): dataset name.
        eventPickAmiTag (str): AMI tag.
        userDatasetName (str): user dataset name.
        lockedBy (str): locking agent.
        params (str): parameters.
        inputFileList (str): input file list.
        eventPickNumSites (str): number of sites.
        userTaskName (str): user task name.
        ei_api (str): event index API.
        giveGUID (str): give GUID.

    Returns:
        string: "True" if the upload was successful, otherwise an error message.

    """
    if not Protocol.isSecure(panda_request):
        return ERROR_NOT_SECURE

    user_name = panda_request.subprocess_env["SSL_CLIENT_S_DN"]

    tmp_log = LogWrapper(_logger, f"putEventPickingRequest {user_name}")
    tmp_log.debug("start")

    creation_time = datetime.datetime.now(datetime.UTC).strftime("%Y-%m-%d %H:%M:%S")

=======
):
    if not Protocol.isSecure(req):
        return "ERROR : no HTTPS"
    userName = req.subprocess_env["SSL_CLIENT_S_DN"]
    creationTime = datetime.datetime.now(datetime.timezone.utc).replace(tzinfo=None).strftime("%Y-%m-%d %H:%M:%S")
    _logger.debug(f"putEventPickingRequest : {userName} start")
    # size check
    sizeLimit = 10 * 1024 * 1024
>>>>>>> e4a4ac17
    # get total size
    try:
        content_length = int(panda_request.headers_in["content-length"])
    except Exception:
        error_message = "cannot get content-length from HTTP request."
        tmp_log.error(f"{error_message}")
        tmp_log.debug("end")
        return "ERROR : " + error_message
    _logger.debug(f"size {content_length}")

    if content_length > EVENT_PICKING_LIMIT:
        error_message = f"Run/event list is too large. Exceeded size limit {content_length}>{EVENT_PICKING_LIMIT}."
        tmp_log.error(f"{error_message} ")
        tmp_log.debug("end")
        return "ERROR : " + error_message

    if giveGUID == "True":
        giveGUID = True
    else:
        giveGUID = False

    try:
        # generate the filename
        file_name = f"{panda_config.cache_dir}/evp.{str(uuid.uuid4())}"
        _logger.debug(f"putEventPickingRequest : {user_name} -> {file_name}")

        # write the information to file
        file_content = (
            f"userName={user_name}\n"
            f"creationTime={creation_time}\n"
            f"eventPickDataType={eventPickDataType}\n"
            f"eventPickStreamName={eventPickStreamName}\n"
            f"eventPickDS={eventPickDS}\n"
            f"eventPickAmiTag={eventPickAmiTag}\n"
            f"eventPickNumSites={eventPickNumSites}\n"
            f"userTaskName={userTaskName}\n"
            f"userDatasetName={userDatasetName}\n"
            f"lockedBy={lockedBy}\n"
            f"params={params}\n"
            f"inputFileList={inputFileList}\n"
            f"ei_api={ei_api}\n"
        )

        with open(file_name, "w") as file_object:
            file_object.write(file_content)

        run_event_guid_map = {}
        for tmp_line in runEventList.split("\n"):
            tmp_items = tmp_line.split()
            if (len(tmp_items) != 2 and not giveGUID) or (len(tmp_items) != 3 and giveGUID):
                continue
            file_object.write("runEvent=%s,%s\n" % tuple(tmp_items[:2]))
            if giveGUID:
                run_event_guid_map[tuple(tmp_items[:2])] = [tmp_items[2]]
        file_object.write(f"runEvtGuidMap={str(run_event_guid_map)}\n")
        file_object.close()

    except Exception:
        error_type, error_value = sys.exc_info()[:2]
        error_message = f"cannot put request due to {error_type} {error_value}"
        _logger.error(f"putEventPickingRequest : {error_message} {user_name}")
        return f"ERROR : {error_message}"

    _logger.debug(f"putEventPickingRequest : {user_name} end")
    return "True"


# upload lost file recovery request
<<<<<<< HEAD
def put_file_recovery_request(panda_request: PandaRequest, jediTaskID: str, dryRun: bool = None) -> str:
    """
    Upload lost file recovery request to the server.

    Args:
        panda_request (PandaRequest): PanDA request object.
        jediTaskID (string): task ID.
        dryRun (bool): dry run flag.

    Returns:
        string: String in json format with (boolean, message)
    """
    if not Protocol.isSecure(panda_request):
        return json.dumps((False, ERROR_NOT_SECURE))
    user_name = panda_request.subprocess_env["SSL_CLIENT_S_DN"]
    creation_time = datetime.datetime.now(datetime.UTC).strftime("%Y-%m-%d %H:%M:%S")

    tmp_log = LogWrapper(_logger, f"put_file_recovery_request < jediTaskID={jediTaskID}")
    tmp_log.debug(f"start user={user_name}")
=======
def put_file_recovery_request(req, jediTaskID, dryRun=None):
    if not Protocol.isSecure(req):
        return json.dumps((False, "ERROR : no HTTPS"))
    userName = req.subprocess_env["SSL_CLIENT_S_DN"]
    creationTime = datetime.datetime.now(datetime.timezone.utc).replace(tzinfo=None).strftime("%Y-%m-%d %H:%M:%S")
    tmpLog = LogWrapper(_logger, f"put_file_recovery_request < jediTaskID={jediTaskID}")
    tmpLog.debug(f"start user={userName}")
>>>>>>> e4a4ac17
    # get total size
    try:
        jedi_task_id = int(jediTaskID)

        # generate the filename
        file_name = f"{panda_config.cache_dir}/recov.{str(uuid.uuid4())}"
        tmp_log.debug(f"file={file_name}")

        # write the file content
        with open(file_name, "w") as file_object:
            data = {
                "userName": user_name,
                "creationTime": creation_time,
                "jediTaskID": jedi_task_id,
            }
            if dryRun:
                data["dryRun"] = True

            json.dump(data, file_object)
    except Exception as exc:
        error_message = f"cannot put request due to {str(exc)} "
        tmp_log.error(error_message + traceback.format_exc())
        return json.dumps((False, error_message))

    tmp_log.debug("done")
    return json.dumps((True, "request was accepted and will be processed in a few minutes"))


<<<<<<< HEAD
def put_workflow_request(panda_request: PandaRequest, data: str, check: bool = False) -> str:
    """
    Upload workflow request to the server.
    Args:
        panda_request (PandaRequest): PanDA request object.
        data (string): workflow request data.
        check (bool): check flag.
    Returns:
        string: String in json format with (boolean, message)
    """

    if not Protocol.isSecure(panda_request):
        return json.dumps((False, ERROR_NOT_SECURE))

    user_name = panda_request.subprocess_env["SSL_CLIENT_S_DN"]
    creation_time = datetime.datetime.now(datetime.UTC).strftime("%Y-%m-%d %H:%M:%S")

    tmp_log = LogWrapper(_logger, "put_workflow_request")

    tmp_log.debug(f"start user={user_name} check={check}")

    check = False
    if check in ("True", True):
=======
# upload workflow request
def put_workflow_request(req, data, check=False):
    if not Protocol.isSecure(req):
        return json.dumps((False, "ERROR : no HTTPS"))
    userName = req.subprocess_env["SSL_CLIENT_S_DN"]
    creationTime = datetime.datetime.now(datetime.timezone.utc).replace(tzinfo=None).strftime("%Y-%m-%d %H:%M:%S")
    tmpLog = LogWrapper(_logger, "put_workflow_request")
    tmpLog.debug(f"start user={userName} check={check}")
    if check == "True" or check is True:
>>>>>>> e4a4ac17
        check = True

    try:
        # generate the filename
        file_name = f"{panda_config.cache_dir}/workflow.{str(uuid.uuid4())}"
        tmp_log.debug(f"file={file_name}")

        # write
        with open(file_name, "w") as file_object:
            data_dict = {
                "userName": user_name,
                "creationTime": creation_time,
                "data": json.loads(data),
            }
            json.dump(data_dict, file_object)

        # check
        if check:
            tmp_log.debug("checking")
            from pandaserver.taskbuffer.workflow_processor import WorkflowProcessor

            processor = WorkflowProcessor(log_stream=_logger)
            ret = processor.process(file_name, True, True, True, True)
            if os.path.exists(file_name):
                try:
                    os.remove(file_name)
                except Exception:
                    pass
            tmp_log.debug("done")
            return json.dumps((True, ret))

    except Exception as exc:
        error_message = f"cannot put request due to {str(exc)} "
        tmp_log.error(error_message + traceback.format_exc())
        return json.dumps((False, error_message))

    tmp_log.debug("done")
    return json.dumps((True, "request was accepted and will be processed in a few minutes"))


# delete file
def deleteFile(panda_request: PandaRequest, file: FileStorage) -> str:
    """
    Delete a file from the cache directory.
    Args:
        panda_request (PandaRequest): PanDA request object.
        file (string): file name to be deleted

    Returns:
        string: String with "True" or "False"
    """
    if not Protocol.isSecure(panda_request):
        return ERROR_NOT_SECURE

    try:
        # may be reused for re-brokerage
        # os.remove('%s/%s' % (panda_config.cache_dir,file.split('/')[-1]))
        return "True"
    except Exception:
        return "False"


# touch file
def touchFile(panda_request: PandaRequest, filename: str) -> str:
    """
    Touch a file in the cache directory.
    Args:
        panda_request (PandaRequest): PanDA request object.
        filename (string): file name to be deleted

    Returns:
        string: String with "True" or "False"
    """
    if not Protocol.isSecure(panda_request):
        return "False"

    try:
        os.utime(f"{panda_config.cache_dir}/{filename.split('/')[-1]}", None)
        return "True"
    except Exception:
        error_type, error_value = sys.exc_info()[:2]
        _logger.error(f"touchFile : {error_type} {error_value}")
        return "False"


# get server name:port for SSL
def getServer(panda_request: PandaRequest) -> str:
    """
    Get the server name and port for HTTPS.
    Args:
        panda_request (PandaRequest): PanDA request object.

    Returns:
        string: String with server:port
    """
    return f"{panda_config.pserverhost}:{panda_config.pserverport}"


# get server name:port for HTTP
def getServerHTTP(panda_request: PandaRequest) -> str:
    """
    Get the HTTP server name and port for HTTP.
    Args:
        panda_request (PandaRequest): PanDA request object.

    Returns:
        string: String with server:port
    """
    return f"{panda_config.pserverhosthttp}:{panda_config.pserverporthttp}"


def updateLog(panda_request: PandaRequest, file: FileStorage) -> str:
    """
    Update the log file, appending more content at the end of the file.
    Args:
        panda_request (PandaRequest): PanDA request object.
        file (FileStorage): werkzeug.FileStorage object to be updated.

    Returns:
        string: String with "True" or error message
    """
    tmp_log = LogWrapper(_logger, f"updateLog < {file.filename} >")
    tmp_log.debug("start")

    # write to file
    try:
        # expand
        new_content = zlib.decompress(file.read())

        # stdout name
        log_name = f"{panda_config.cache_dir}/{file.filename.split('/')[-1]}"

        # append to file end
        with open(log_name, "a") as file_object:
            file_object.write(new_content)

    except Exception:
        error_type, error_value, _ = sys.exc_info()
        tmp_log.error(f"{error_type} {error_value}")
        return f"ERROR: cannot update file with {error_type} {error_value}"

    tmp_log.debug("end")
    return "True"


def fetchLog(panda_request: PandaRequest, logName: str, offset: int = 0) -> str:
    """
    Fetch the log file, if required at a particular offset.
    Args:
        panda_request (PandaRequest): PanDA request object.
        logName (string): log file name
        offset (int): offset in the file

    Returns:
        string: String with the log content
    """
    tmp_log = LogWrapper(_logger, f"fetchLog <{logName}>")
    tmp_log.debug(f"start offset={offset}")

    # put dummy char to avoid Internal Server Error
    return_string = " "
    try:
        # stdout name
        full_log_name = f"{panda_config.cache_dir}/{logName.split('/')[-1]}"

        # read at offset of the file
        with open(full_log_name, "r") as file_object:
            file_object.seek(int(offset))
            return_string += file_object.read()

    except Exception:
        error_type, error_value, _ = sys.exc_info()
        tmp_log.error(f"{error_type} {error_value}")

    tmp_log.debug(f"end read={len(return_string)}")
    return return_string


def getVomsAttr(panda_request: PandaRequest) -> str:
    """
    Get the VOMS attributes in sorted order.
    Args:
        panda_request (PandaRequest): PanDA request object.

    Returns:
        string: String with the VOMS attributes
    """
    attributes = []

    # Iterate over all the environment variables, keep only the ones related to GRST credentials (GRST: Grid Security Technology)
    for tmp_key in panda_request.subprocess_env:
        tmp_val = panda_request.subprocess_env[tmp_key]

        # compact credentials
        if tmp_key.startswith("GRST_CRED_"):
            attributes.append(f"{tmp_key} : {tmp_val}\n")

    return "".join(sorted(attributes))


def getAttr(panda_request: PandaRequest, **kv: dict) -> str:
    """
    Get all parameters and environment variables from the environment.
    Args:
        panda_request (PandaRequest): PanDA request object.
        kv (dict): dictionary with key-value pairs

    Returns:
        string: String with the attributes
    """
    # add the parameters
    return_string = "===== param =====\n"
    for tmp_key in sorted(kv.keys()):
        tmp_val = kv[tmp_key]
        return_string += f"{tmp_key} = {tmp_val}\n"

    # add the environment variables
    attributes = []
    for tmp_key in panda_request.subprocess_env:
        tmp_val = panda_request.subprocess_env[tmp_key]
        attributes.append(f"{tmp_key} : {tmp_val}\n")

    return_string += "\n====== env ======\n"
    attributes.sort()
    for attribute in sorted(attributes):
        return_string += attribute

    return return_string


def uploadLog(panda_request: PandaRequest, file: FileStorage) -> str:
    """
    Upload a JEDI log file
    Args:
        panda_request (PandaRequest): PanDA request object.
        file (FileStorage): werkzeug.FileStorage object to be uploaded.

    Returns:
        string: String with the URL to the file
    """

    if not Protocol.isSecure(panda_request):
        return ERROR_NOT_SECURE
    if "/CN=limited proxy" in panda_request.subprocess_env["SSL_CLIENT_S_DN"]:
        return ERROR_LIMITED_PROXY

    tmp_log = LogWrapper(_logger, f"uploadLog <{file.filename}>")
    tmp_log.debug(f"start {panda_request.subprocess_env['SSL_CLIENT_S_DN']}")

    # get file size
    content_length = 0
    try:
        content_length = int(panda_request.headers_in["content-length"])
    except Exception:
        if "content-length" in panda_request.headers_in:
            tmp_log.error(f"cannot get CL : {panda_request.headers_in['content-length']}")
        else:
            tmp_log.error("no CL")
    tmp_log.debug(f"size {content_length}")

    # check against the size limit for logs
    if content_length > LOG_LIMIT:
        error_message = ERROR_SIZE_LIMIT
        tmp_log.error(error_message)
        tmp_log.debug("end")
        return error_message

    jedi_log_directory = "/jedilog"
    try:
        file_base_name = file.filename.split("/")[-1]
        full_path = f"{panda_config.cache_dir}{jedi_log_directory}/{file_base_name}"

        # delete old file
        if os.path.exists(full_path):
            os.remove(full_path)

        # write the new file
        with open(full_path, "wb") as file_object:
            file_content = file.read()
            file_object.write(file_content)
        tmp_log.debug(f"written to {full_path}")

        # return the URL depending on the protocol
        if panda_config.disableHTTP:
            protocol = "https"
            server = getServer(None)
        else:
            protocol = "http"
            server = getServerHTTP(None)
        return_string = f"{protocol}://{server}/cache{jedi_log_directory}/{file_base_name}"

    except Exception:
        error_type, error_value = sys.exc_info()[:2]
        error_message = f"failed to write log with {error_type.__name__}:{error_value}"
        tmp_log.error(error_message)
        tmp_log.debug("end")
        return error_message

    tmp_log.debug("end")
    return return_string


def create_shards(input_list: list, size: int) -> Generator:
    """
    Partitions input into shards of a given size for bulk operations.
    @author: Miguel Branco in DQ2 Site Services code

    Args:
        input_list (list): list to be partitioned
        size (int): size of the shards

    Returns:
        list: list of shards

    """
    shard, i = [], 0
    for element in input_list:
        shard.append(element)
        i += 1
        if i == size:
            yield shard
            shard, i = [], 0

    if i > 0:
        yield shard


def get_checkpoint_filename(task_id: str, sub_id: str) -> str:
    """
    Get the checkpoint file name.

    Args:
        task_id (str): task ID.
        sub_id (str): sub ID.

    Returns:
        string: checkpoint file name.
    """
    return f"hpo_cp_{task_id}_{sub_id}"


def put_checkpoint(panda_request: PandaRequest, file: FileStorage) -> str:
    """
    Upload a HPO checkpoint file to the server.

    Args:
        panda_request (PandaRequest): PanDA request object.
        file (FileStorage): werkzeug.FileStorage object to be uploaded.

    Returns:
        string: json formatted string with status and message.
    """

    tmp_log = LogWrapper(_logger, f"put_checkpoint <jediTaskID_subID={file.filename}>")

    # operation status, will be set to True if successful
    status = False

    if not Protocol.isSecure(panda_request):
        error_message = "insecure request"
        tmp_log.error(error_message)
        return json.dumps({"status": status, "message": error_message})

    tmp_log.debug(f"start {panda_request.subprocess_env['SSL_CLIENT_S_DN']}")

    # extract task ID and sub ID
    try:
        task_id, sub_id = file.filename.split("/")[-1].split("_")
    except Exception:
        error_message = "failed to extract ID"
        tmp_log.error(error_message)
        return json.dumps({"status": status, "message": error_message})

    # get the file size
    try:
        content_length = int(panda_request.headers_in["content-length"])
    except Exception as exc:
        error_message = f"cannot get int(content-length) due to {str(exc)}"
        tmp_log.error(error_message)
        return json.dumps({"status": status, "message": error_message})
    tmp_log.debug(f"size {content_length}")

    # compare the size against the limit for checkpoints
    if content_length > CHECKPOINT_LIMIT:
        error_message = f"exceeded size limit {content_length}>{CHECKPOINT_LIMIT}"
        tmp_log.error(error_message)
        return json.dumps({"status": status, "message": error_message})

    # write the file to the cache directory
    try:
        full_path = os.path.join(panda_config.cache_dir, get_checkpoint_filename(task_id, sub_id))
        # write
        with open(full_path, "wb") as file_object:
            file_object.write(file.read())
    except Exception as exc:
        error_message = f"cannot write file due to {str(exc)}"
        tmp_log.error(error_message)
        return json.dumps({"status": status, "message": error_message})

    status = True
    success_message = f"successfully placed at {full_path}"
    tmp_log.debug(success_message)
    return json.dumps({"status": status, "message": success_message})


def delete_checkpoint(panda_request: PandaRequest, task_id: str, sub_id: str) -> str:
    """
    Delete a HPO checkpoint file from the server.

    Args:
        panda_request (PandaRequest): PanDA request object.
        task_id (str): task ID.
        sub_id (str): sub ID.

    Returns:
        string: json formatted string with status and message.
    """

    tmp_log = LogWrapper(_logger, f"delete_checkpoint <jediTaskID={task_id} ID={sub_id}>")

    if not Protocol.isSecure(panda_request):
        tmp_log.error(ERROR_NOT_SECURE)
        return json.dumps({"status": False, "message": ERROR_NOT_SECURE})

    tmp_log.debug(f"start {panda_request.subprocess_env['SSL_CLIENT_S_DN']}")
    # operation status
    status = True
    try:
        full_path = os.path.join(panda_config.cache_dir, get_checkpoint_filename(task_id, sub_id))
        os.remove(full_path)
        message = "done"
        tmp_log.debug(message)
    except Exception as exc:
        message = f"failed to delete file due to {str(exc)}"
        tmp_log.error(message)
        status = False

    return json.dumps({"status": status, "message": message})<|MERGE_RESOLUTION|>--- conflicted
+++ resolved
@@ -64,6 +64,7 @@
         int: content length of the request.
     """
     content_length = 0
+    tmpLog.debug(f"start {username} {file.filename}")
     try:
         content_length = int(panda_request.headers_in["content-length"])
     except Exception:
@@ -77,7 +78,6 @@
 
 
 # upload file
-<<<<<<< HEAD
 def putFile(panda_request: PandaRequest, file: FileStorage) -> str:
     """
     Upload a file to the server.
@@ -98,15 +98,6 @@
     if "/CN=limited proxy" in panda_request.subprocess_env["SSL_CLIENT_S_DN"]:
         return ERROR_LIMITED_PROXY
 
-=======
-def putFile(req, file):
-    tmpLog = LogWrapper(_logger, f"putFile-{datetime.datetime.now(datetime.timezone.utc).replace(tzinfo=None).isoformat('/')}")
-    if not Protocol.isSecure(req):
-        tmpLog.error("No SSL_CLIENT_S_DN")
-        return False
-    if "/CN=limited proxy" in req.subprocess_env["SSL_CLIENT_S_DN"]:
-        return False
->>>>>>> e4a4ac17
     # user name
     user_name = CoreUtils.clean_user_id(panda_request.subprocess_env["SSL_CLIENT_S_DN"])
     tmp_log.debug(f"start {user_name} {file.filename}")
@@ -219,7 +210,6 @@
     userTaskName="",
     ei_api="",
     giveGUID=None,
-<<<<<<< HEAD
 ) -> str:
     """
     Upload event picking request to the server.
@@ -254,16 +244,6 @@
 
     creation_time = datetime.datetime.now(datetime.UTC).strftime("%Y-%m-%d %H:%M:%S")
 
-=======
-):
-    if not Protocol.isSecure(req):
-        return "ERROR : no HTTPS"
-    userName = req.subprocess_env["SSL_CLIENT_S_DN"]
-    creationTime = datetime.datetime.now(datetime.timezone.utc).replace(tzinfo=None).strftime("%Y-%m-%d %H:%M:%S")
-    _logger.debug(f"putEventPickingRequest : {userName} start")
-    # size check
-    sizeLimit = 10 * 1024 * 1024
->>>>>>> e4a4ac17
     # get total size
     try:
         content_length = int(panda_request.headers_in["content-length"])
@@ -332,7 +312,6 @@
 
 
 # upload lost file recovery request
-<<<<<<< HEAD
 def put_file_recovery_request(panda_request: PandaRequest, jediTaskID: str, dryRun: bool = None) -> str:
     """
     Upload lost file recovery request to the server.
@@ -352,15 +331,6 @@
 
     tmp_log = LogWrapper(_logger, f"put_file_recovery_request < jediTaskID={jediTaskID}")
     tmp_log.debug(f"start user={user_name}")
-=======
-def put_file_recovery_request(req, jediTaskID, dryRun=None):
-    if not Protocol.isSecure(req):
-        return json.dumps((False, "ERROR : no HTTPS"))
-    userName = req.subprocess_env["SSL_CLIENT_S_DN"]
-    creationTime = datetime.datetime.now(datetime.timezone.utc).replace(tzinfo=None).strftime("%Y-%m-%d %H:%M:%S")
-    tmpLog = LogWrapper(_logger, f"put_file_recovery_request < jediTaskID={jediTaskID}")
-    tmpLog.debug(f"start user={userName}")
->>>>>>> e4a4ac17
     # get total size
     try:
         jedi_task_id = int(jediTaskID)
@@ -389,7 +359,6 @@
     return json.dumps((True, "request was accepted and will be processed in a few minutes"))
 
 
-<<<<<<< HEAD
 def put_workflow_request(panda_request: PandaRequest, data: str, check: bool = False) -> str:
     """
     Upload workflow request to the server.
@@ -413,17 +382,6 @@
 
     check = False
     if check in ("True", True):
-=======
-# upload workflow request
-def put_workflow_request(req, data, check=False):
-    if not Protocol.isSecure(req):
-        return json.dumps((False, "ERROR : no HTTPS"))
-    userName = req.subprocess_env["SSL_CLIENT_S_DN"]
-    creationTime = datetime.datetime.now(datetime.timezone.utc).replace(tzinfo=None).strftime("%Y-%m-%d %H:%M:%S")
-    tmpLog = LogWrapper(_logger, "put_workflow_request")
-    tmpLog.debug(f"start user={userName} check={check}")
-    if check == "True" or check is True:
->>>>>>> e4a4ac17
         check = True
 
     try:
