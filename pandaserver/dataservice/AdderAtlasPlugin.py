--- conflicted
+++ resolved
@@ -8,41 +8,26 @@
 import time
 import copy
 import datetime
-<<<<<<< HEAD
-import exceptions
-import traceback
-import ErrorCode
-=======
 import traceback
 from pandaserver.dataservice import ErrorCode
->>>>>>> 92233cf4
 from rucio.common.exception import FileConsistencyMismatch,DataIdentifierNotFound,UnsupportedOperation,\
     InvalidPath,RSENotFound,InsufficientAccountLimit,RSEProtocolNotSupported,InvalidRSEExpression,\
     InvalidObject
 
 from pandaserver.dataservice.DDM import rucioAPI
 
-<<<<<<< HEAD
-from config import panda_config
-from AdderPluginBase import AdderPluginBase
-from taskbuffer import EventServiceUtils
-from taskbuffer import JobUtils
-from MailUtils import MailUtils
-import DataServiceUtils
-from DataServiceUtils import select_scope
-=======
 from pandaserver.config import panda_config
 from pandaserver.dataservice.AdderPluginBase import AdderPluginBase
 from pandaserver.taskbuffer import EventServiceUtils
 from pandaserver.taskbuffer import JobUtils
 from pandaserver.dataservice.MailUtils import MailUtils
 from pandaserver.dataservice import DataServiceUtils
+from DataServiceUtils import select_scope
 
 try:
     long
 except NameError:
     long = int
->>>>>>> 92233cf4
 
    
 class AdderAtlasPlugin (AdderPluginBase):
@@ -81,16 +66,9 @@
                 self.goToMerging = True
             # check if the job should go to transferring
             srcSiteSpec = self.siteMapper.getSite(self.job.computingSite)
-<<<<<<< HEAD
             scopeSrcSiteSpec_input, scopeSrcSiteSpec_output = select_scope(srcSiteSpec, self.job.prodSourceLabel)
             tmpSrcDDM = srcSiteSpec.ddm_output[scopeSrcSiteSpec_output]
-            if self.job.prodSourceLabel == 'user' and not self.siteMapper.siteSpecList.has_key(self.job.destinationSE):
-=======
-            tmpSrcDDM = srcSiteSpec.ddm_output
-            destSEwasSet = False
-            brokenSched = False
             if self.job.prodSourceLabel == 'user' and self.job.destinationSE not in self.siteMapper.siteSpecList:
->>>>>>> 92233cf4
                 # DQ2 ID was set by using --destSE for analysis job to transfer output
                 tmpDstDDM = self.job.destinationSE
             else:
@@ -333,15 +311,9 @@
                                         tmpDestList = [dstSESiteSpec.ddm_output[scopeDstSESiteSpec_output]]
                             elif file.destinationDBlockToken in ['',None,'NULL']:
                                 # use default endpoint
-<<<<<<< HEAD
                                 tmpDestList = [srcSiteSpec.ddm_output[scopeSrcSiteSpec_output]]
-                            elif DataServiceUtils.getDestinationSE(file.destinationDBlockToken) != None and \
+                            elif DataServiceUtils.getDestinationSE(file.destinationDBlockToken) is not None and \
                                     srcSiteSpec.ddm_output[scopeSrcSiteSpec_output] == dstSESiteSpec.ddm_output[scopeDstSESiteSpec_output]:
-=======
-                                tmpDestList = [self.siteMapper.getSite(self.job.computingSite).ddm_output]
-                            elif DataServiceUtils.getDestinationSE(file.destinationDBlockToken) is not None and \
-                                    self.siteMapper.getSite(self.job.computingSite).ddm_output == self.siteMapper.getSite(file.destinationSE).ddm_output:
->>>>>>> 92233cf4
                                 tmpDestList = [DataServiceUtils.getDestinationSE(file.destinationDBlockToken)]
                                 # RSE is specified
                                 toConvert = False
@@ -435,14 +407,8 @@
                                                    fileDestinationDBlock))
                                 else:
                                     # get DQ2 IDs
-<<<<<<< HEAD
                                     tmpSrcDDM = srcSiteSpec.ddm_output[scopeSrcSiteSpec_output]
-                                    if self.job.prodSourceLabel == 'user' and not self.siteMapper.siteSpecList.has_key(file.destinationSE):
-=======
-                                    srcSiteSpec = self.siteMapper.getSite(self.job.computingSite)
-                                    tmpSrcDDM = srcSiteSpec.ddm_output
                                     if self.job.prodSourceLabel == 'user' and file.destinationSE not in self.siteMapper.siteSpecList:
->>>>>>> 92233cf4
                                         # DQ2 ID was set by using --destSE for analysis job to transfer output
                                         tmpDstDDM = file.destinationSE
                                     else:
