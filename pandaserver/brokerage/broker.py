import re
import sys
import traceback
import time
import fcntl
import random
import datetime
import uuid
import functools
from pandaserver.brokerage import ErrorCode
from pandaserver.taskbuffer import ProcessGroups
from pandaserver.dataservice import DataServiceUtils
from pandaserver.dataservice.DataServiceUtils import select_scope
from pandaserver.dataservice.DDM import rucioAPI
from pandaserver.config import panda_config

from pandacommon.pandalogger.PandaLogger import PandaLogger
_log = PandaLogger().getLogger('broker')

try:
    long
except NameError:
    long = int

# all known sites
_allSites = []


# non LRC checking
_disableLRCcheck = []

<<<<<<< HEAD
# lock for uuidgen
_lockGetUU   = open(panda_config.lockfile_getUU, 'w')
=======
# short-long mapping
shortLongMap = {'ANALY_BNL_SHORT': 'ANALY_BNL_LONG'}
>>>>>>> 337e1f83

# processingType to skip brokerage
skipBrokerageProTypes = ['prod_test']

# comparison function for sort
def _compFunc(jobA,jobB):
    # append site if not in list
    if jobA.computingSite not in _allSites:
        _allSites.append(jobA.computingSite)
    if jobB.computingSite not in _allSites:
        _allSites.append(jobB.computingSite)
    # compare
    indexA = _allSites.index(jobA.computingSite)
    indexB = _allSites.index(jobB.computingSite)
    if indexA > indexB:
        return 1
    elif indexA < indexB:
        return -1
    else:
        return 0


# release checker
def _checkRelease(jobRels,siteRels):
    # all on/off
    if "True" in siteRels:
        return True
    if "False" in siteRels:
        return False
    # loop over all releases
    for tmpRel in jobRels.split('\n'):
        relVer = re.sub('^Atlas-','',tmpRel)
        # not available releases
        if relVer not in siteRels:
            return False
    return True


# get list of files which already exist at the site
def _getOkFiles(v_ce, v_files, allLFNs, allOkFilesMap, prodsourcelabel, job_label, tmpLog=None, allScopeList=None):

    scope_association_input, scope_association_output = select_scope(v_ce, prodsourcelabel, job_label)
    rucio_sites = list(v_ce.setokens_input[scope_association_input].values())
    try:
        rucio_sites.remove('')
    except Exception:
        pass
    rucio_sites.sort()
    if rucio_sites == []:
        rucio_site = v_ce.ddm_input[scope_association_input]
    else:
        rucio_site = ''
        for tmpID in rucio_sites:
            rucio_site += '%s,' % tmpID
        rucio_site = rucio_site[:-1]
    # set LFC and SE name
    rucio_url = 'rucio://atlas-rucio.cern.ch:/grid/atlas'
    tmpSE = v_ce.ddm_endpoints_input[scope_association_input].getAllEndPoints()
    if tmpLog is not None:
        tmpLog.debug('getOkFiles for %s with rucio_site:%s, rucio_url:%s, SE:%s' % (v_ce.sitename, rucio_site, rucio_url, str(tmpSE)))
    anyID = 'any'
    # use bulk lookup
    if allLFNs != []:
        # get all replicas
        if rucio_url not in allOkFilesMap:
            allOkFilesMap[rucio_url] = {}
            tmpStat,tmpAvaFiles = rucioAPI.listFileReplicas(allScopeList, allLFNs, tmpSE)
            if not tmpStat and tmpLog is not None:
                tmpLog.debug('getOkFile failed to get file replicas')
                tmpAvaFiles = {}
            allOkFilesMap[rucio_url][anyID] = tmpAvaFiles
        # get files for each rucio_site
        if rucio_site not in allOkFilesMap[rucio_url]:
            allOkFilesMap[rucio_url][rucio_site] = allOkFilesMap[rucio_url][anyID]
        # make return map
        retMap = {}
        for tmpLFN in v_files:
            if tmpLFN in allOkFilesMap[rucio_url][rucio_site]:
                retMap[tmpLFN] = allOkFilesMap[rucio_url][rucio_site][tmpLFN]
        tmpLog.debug('getOkFiles done')
        # return
        return retMap
    else:
        # old style
        tmpLog.debug('getOkFiles old')
        return {}


# check reprocessing or not
def _isReproJob(tmpJob):
    if tmpJob is not None:
        if tmpJob.processingType in ['reprocessing']:
            return True
        if tmpJob.transformation in ['csc_cosmics_trf.py','csc_BSreco_trf.py','BStoESDAODDPD_trf.py']:
            return True
    return False


# set 'ready' if files are already there
def _setReadyToFiles(tmpJob, okFiles, siteMapper, tmpLog):
    tmpLog.debug(str(okFiles))
    allOK = True
    tmpSiteSpec = siteMapper.getSite(tmpJob.computingSite)
    tmpSrcSpec  = siteMapper.getSite(siteMapper.getCloud(tmpJob.getCloud())['source'])
    scope_association_site_input, scope_association_site_output = select_scope(tmpSiteSpec, tmpJob.prodSourceLabel,
                                                                               tmpJob.job_label)
    scope_association_src_input, scope_association_src_output = select_scope(tmpSrcSpec, tmpJob.prodSourceLabel,
                                                                             tmpJob.job_label)
    tmpTapeEndPoints = tmpSiteSpec.ddm_endpoints_input[scope_association_site_input].getTapeEndPoints()
    # direct usage of remote SE
    if tmpSiteSpec.ddm_input[scope_association_site_input] != tmpSrcSpec.ddm_input[scope_association_src_input] \
            and tmpSrcSpec.ddm_input[scope_association_src_input] in tmpSiteSpec.setokens_input[scope_association_site_input].values():
        tmpSiteSpec = tmpSrcSpec
        tmpLog.debug('%s uses remote SiteSpec of %s for %s' % (tmpJob.PandaID,tmpSrcSpec.sitename,tmpJob.computingSite))
    for tmpFile in tmpJob.Files:
        if tmpFile.type == 'input':
            if tmpFile.status == 'ready':
                tmpFile.dispatchDBlock = 'NULL'
            elif DataServiceUtils.isCachedFile(tmpFile.dataset,tmpSiteSpec):
                # cached file
                tmpFile.status = 'cached'
                tmpFile.dispatchDBlock = 'NULL'
            elif tmpJob.computingSite == siteMapper.getCloud(tmpJob.getCloud())['source'] or \
                    tmpSiteSpec.ddm_input[scope_association_site_input] == tmpSrcSpec.ddm_input[scope_association_src_input]:
                # use DDM prestage only for on-tape files
                if len(tmpTapeEndPoints) > 0 and tmpFile.lfn in okFiles:
                    tapeOnly = True
                    tapeCopy = False
                    for tmpSE in okFiles[tmpFile.lfn]:
                        if tmpSE not in tmpTapeEndPoints:
                            tapeOnly = False
                        else:
                            # there is a tape copy
                            tapeCopy = True
                    # trigger prestage when disk copy doesn't exist or token is TAPE
                    if tapeOnly or (tapeCopy and tmpFile.dispatchDBlockToken in ['ATLASDATATAPE','ATLASMCTAPE']):
                        allOK = False
                    else:
                        # set ready
                        tmpFile.status = 'ready'
                        tmpFile.dispatchDBlock = 'NULL'
                else:
                    # set ready anyway even if LFC is down. i.e. okFiles doesn't contain the file
                    tmpFile.status = 'ready'
                    tmpFile.dispatchDBlock = 'NULL'
            else:
                # set ready if the file exists and the site doesn't use prestage
                tmpFile.status = 'ready'
                tmpFile.dispatchDBlock = 'NULL'
    # unset disp dataset
    if allOK:
        tmpJob.dispatchDBlock = 'NULL'



# check number/size of inputs
def _isTooManyInput(nFilesPerJob,inputSizePerJob):
    # the number of inputs is larger than 5 or
    # size of inputs is larger than 500MB
    if nFilesPerJob > 5 or inputSizePerJob > 500*1024*1024:
        return True
    return False


# send analysis brokerage info to logger
def sendMsgToLogger(message):
    _log.debug(message)


# send analysis brokerage info to logger with HTTP
def sendMsgToLoggerHTTP(msgList,job):
    try:
        # logging
        iMsg = 0
        # message type
        msgType = 'analy_brokerage'
        # make header
        if job.jobsetID not in [None,'NULL']:
            msgHead = "dn='%s' : jobset=%s jobdef=%s" % (job.prodUserName,job.jobsetID,job.jobDefinitionID)
        else:
            msgHead = "dn='%s' : jobdef=%s" % (job.prodUserName,job.jobDefinitionID)
        for msgBody in msgList:
            # make message
            message = msgHead + ' : ' + msgBody
            # dump locally
            _log.debug(message)
            # get logger
            _pandaLogger = PandaLogger()
            _pandaLogger.lock()
            _pandaLogger.setParams({'Type':msgType})
            logger = _pandaLogger.getHttpLogger(panda_config.loggername)
            # add message
            logger.info(message)
            # release HTTP handler
            _pandaLogger.release()
            # sleep
            iMsg += 1
            if iMsg % 5 == 0:
                time.sleep(1)
    except Exception:
        errType,errValue = sys.exc_info()[:2]
        _log.error("sendMsgToLoggerHTTP : %s %s" % (errType,errValue))


# get T2 candidates when files are missing at T2
def getT2CandList(tmpJob,siteMapper,t2FilesMap):
    if tmpJob is None:
        return []
    # no cloud info
    if tmpJob.getCloud() not in t2FilesMap:
        return []
    # loop over all files
    tmpCandT2s = None
    for tmpFile in tmpJob.Files:
        if tmpFile.type == 'input' and tmpFile.status == 'missing':
            # no dataset info
            if tmpFile.dataset not in t2FilesMap[tmpJob.getCloud()]:
                return []
            # initial candidates
            if tmpCandT2s is None:
                tmpCandT2s = t2FilesMap[tmpJob.getCloud()][tmpFile.dataset]['sites']
            # check all candidates
            newCandT2s = []
            for tmpCandT2 in tmpCandT2s:
                # site doesn't have the dataset
                if tmpCandT2 not in t2FilesMap[tmpJob.getCloud()][tmpFile.dataset]['sites']:
                    continue
                # site has the file
                if tmpFile.lfn in t2FilesMap[tmpJob.getCloud()][tmpFile.dataset]['sites'][tmpCandT2]:
                    if tmpCandT2 not in newCandT2s:
                        newCandT2s.append(tmpCandT2)
            # set new candidates
            tmpCandT2s = newCandT2s
            if tmpCandT2s == []:
                break
    # return [] if no missing files
    if tmpCandT2s is None:
        return []
    # return
    tmpCandT2s.sort()
    return tmpCandT2s


# make compact dialog message
def makeCompactDiagMessage(header,results):
    # limit
    maxSiteList  = 5
    # types for compact format
    compactTypeList = ['status','cpucore']
    # message mapping
    messageMap = {'rel'          : 'missing rel/cache',
                  'pilot'        : 'no pilot',
                  'status'       : 'not online',
                  'disk'         : 'SE full',
                  'memory'       : 'RAM shortage',
                  'transferring' : 'many transferring',
                  'share'        : 'zero share',
                  'maxtime'      : 'short walltime',
                  'cpucore'      : 'CPU core mismatch',
                  'scratch'      : 'small scratch disk'
                  }
    # put header
    if header in ['',None]:
        retStr = 'No candidate - '
    else:
        retStr = 'special brokerage for %s - ' % header
    # count number of sites per type
    numTypeMap = {}
    for resultType in results:
        resultList = results[resultType]
        # ignore empty
        if len(resultList) == 0:
            continue
        # add
        nSites = len(resultList)
        if nSites not in numTypeMap:
            numTypeMap[nSites] = []
        numTypeMap[nSites].append(resultType)
    # sort
    numTypeKeys = list(numTypeMap)
    numTypeKeys.sort()
    # use compact format for largest one
    largeTypes = None
    if len(numTypeKeys) > 0:
        largeTypes = numTypeMap[numTypeKeys[-1]]
    # loop over all types
    for numTypeKey in numTypeKeys:
        for resultType in numTypeMap[numTypeKey]:
            # label
            if resultType in messageMap:
                retStr += '%s at ' % messageMap[resultType]
            else:
                retStr += '%s at' % resultType
            # use comact format or not
            if (resultType in compactTypeList+largeTypes \
               or len(results[resultType]) >= maxSiteList) \
               and header in ['',None,'reprocessing'] :
                if len(results[resultType]) == 1:
                    retStr += '%s site' % len(results[resultType])
                else:
                    retStr += '%s sites' % len(results[resultType])
            else:
                for tmpSite in results[resultType]:
                    retStr += '%s,' % tmpSite
                retStr = retStr[:-1]
            retStr += '. '
    retStr = retStr[:-2]
    # return
    return retStr


# message class
class MsgWrapper:
    def __init__(self):
        self.timestamp = datetime.datetime.utcnow().isoformat('/')

    def info(self,msg):
        _log.info(self.timestamp + ' ' + msg)

    def debug(self,msg):
        _log.debug(self.timestamp + ' ' + msg)

    def error(self,msg):
        _log.error(self.timestamp + ' ' + msg)

    def warning(self,msg):
        _log.warning(self.timestamp + ' ' + msg)



# schedule
def schedule(jobs,taskBuffer,siteMapper,forAnalysis=False,setScanSiteList=[],trustIS=False,
             distinguishedName=None,specialWeight={},getWeight=False,sizeMapForCheck={},
             datasetSize=0,replicaMap={},pd2pT1=False,reportLog=False,minPriority=None,
             t2FilesMap={},preferredCountries=[],siteReliability=None):
    # make a message instance
    tmpLog = MsgWrapper()
    try:
        tmpLog.debug('start %s %s %s %s minPrio=%s pref=%s siteRel=%s' % (forAnalysis,str(setScanSiteList),trustIS,
                                                                          distinguishedName,minPriority,
                                                                          str(preferredCountries),
                                                                          siteReliability))
        if specialWeight != {}:
            tmpLog.debug('PD2P weight : %s' % str(specialWeight))
        tmpLog.debug('replicaMap : %s' % str(replicaMap))
        # no jobs
        if len(jobs) == 0:
            tmpLog.debug('finished : no jobs')
            return
        allOkFilesMap = {}

        nJob  = 20
        iJob  = 0
        nFile = 20
        fileList  = []
        scopeList = []
        okFiles   = {}
        prioInterval = 50
        totalNumInputs = 0
        totalInputSize = 0
        chosen_ce      = None
        prodDBlock     = None
        computingSite  = None
        dispatchDBlock = None
        previousCloud  = None
        prevRelease    = None
        prevMemory     = None
        prevCmtConfig  = None
        prevProType    = None
        prevSourceLabel= None
        prevDiskCount  = None
        prevHomePkg    = None
        prevDirectAcc  = None
        prevCoreCount  = None
        prevIsJEDI     = None
        prevDDM        = None
        prevBrokergageSiteList = None
        prevManualPreset = None
        prevGoToT2Flag   = None
        prevWorkingGroup = None
        prevMaxCpuCount  = None
        prevBrokerageNote = None
        prevPriority      = None

        nWNmap = {}
        indexJob = 0

        diskThresholdT1   = 20 * 1024
        diskThresholdT2   = 200
        diskThresholdAna  = 200
        diskThresholdPD2P = 1024 * 3
        manyInputsThr     = 20
        weightUsedByBrokerage = {}
        prestageSites = []

        # check if only JEDI
        onlyJEDI = True
        for tmpJob in jobs:
            if tmpJob.lockedby != 'jedi':
                onlyJEDI = False
                break

        # get statistics
        fairsharePolicy = {}
        newJobStatWithPrio = {}
        jobStatBrokerClouds = {}
        jobStatBrokerCloudsWithPrio = {}
        hospitalQueueMap = {}
        if len(jobs) > 0 and (jobs[0].processingType.startswith('gangarobot') or \
                              jobs[0].processingType.startswith('hammercloud') or \
                              jobs[0].processingType in ['pandamover','usermerge'] or \
                              onlyJEDI):
            # disable redundant counting for HC
            jobStatistics = {}
            jobStatBroker = {}
            jobStatBrokerClouds = {}
            nRunningMap = {}

        else:
            jobStatistics = taskBuffer.getJobStatistics(forAnal=forAnalysis)
            if not forAnalysis:
                jobStatBroker = {}
                jobStatBrokerClouds = taskBuffer.getJobStatisticsBrokerage()
                fairsharePolicy = taskBuffer.getFairsharePolicy()
            else:
                if minPriority is None:
                    jobStatBroker = taskBuffer.getJobStatisticsAnalBrokerage()
                else:
                    jobStatBroker = taskBuffer.getJobStatisticsAnalBrokerage(minPriority=minPriority)
                nRunningMap   = taskBuffer.getnRunningInSiteData()
        # sort jobs by siteID. Some jobs may already define computingSite
        jobs = sorted(jobs, key=functools.cmp_to_key(_compFunc))
        # brokerage for analysis
        candidateForAnal = True
        relCloudMap      = {}
        loggerMessages   = []
        # get all input files for bulk LFC lookup
        allLFNs   = []
        allGUIDs  = []
        allScopes = []
        for tmpJob in jobs:
            if tmpJob.prodSourceLabel in ('test','managed') or tmpJob.prodUserName in ['gangarbt']:
                for tmpFile in tmpJob.Files:
                    if tmpFile.type == 'input' and tmpFile.lfn not in allLFNs:
                        allLFNs.append(tmpFile.lfn)
                        allGUIDs.append(tmpFile.GUID)
                        allScopes.append(tmpFile.scope)
        # loop over all jobs + terminator(None)
        for job in jobs+[None]:
            indexJob += 1
            # ignore failed jobs
            if job is None:
                pass
            elif job.jobStatus == 'failed':
                continue
            # list of sites for special brokerage
            specialBrokergageSiteList = []
            # note for brokerage
            brokerageNote = ''
            # send jobs to T2 when files are missing at T1
            goToT2Flag = False
            if job is not None and job.computingSite == 'NULL' and job.prodSourceLabel in ('test','managed') \
                   and specialBrokergageSiteList == []:
                currentT2CandList = getT2CandList(job,siteMapper,t2FilesMap)
                if currentT2CandList != []:
                    goToT2Flag = True
                    specialBrokergageSiteList = currentT2CandList
                    tmpLog.debug('PandaID:%s -> set SiteList=%s to use T2 for missing files at T1' % (job.PandaID,specialBrokergageSiteList))
                    brokerageNote = 'useT2'
            # set computingSite to T1 for high priority jobs
            if job is not None and job.currentPriority not in [None,'NULL'] and job.currentPriority >= 950 and job.computingSite == 'NULL' \
                   and job.prodSourceLabel in ('test','managed') and specialBrokergageSiteList == []:
                specialBrokergageSiteList = [siteMapper.getCloud(job.getCloud())['source']]
                # set site list to use T1 and T1_VL
                if job.getCloud() in hospitalQueueMap:
                    specialBrokergageSiteList += hospitalQueueMap[job.getCloud()]
                tmpLog.debug('PandaID:%s -> set SiteList=%s for high prio' % (job.PandaID,specialBrokergageSiteList))
                brokerageNote = 'highPrio'
            # use limited sites for MP jobs
            if job is not None and job.computingSite == 'NULL' and job.prodSourceLabel in ('test','managed') \
                   and job.coreCount not in [None,'NULL'] and job.coreCount > 1 and specialBrokergageSiteList == []:
                for tmpSiteName in siteMapper.getCloud(job.getCloud())['sites']:
                    if siteMapper.checkSite(tmpSiteName):
                        tmpSiteSpec = siteMapper.getSite(tmpSiteName)
                        if tmpSiteSpec.coreCount > 1:
                            specialBrokergageSiteList.append(tmpSiteName)
                tmpLog.debug('PandaID:%s -> set SiteList=%s for MP=%scores' % (job.PandaID,specialBrokergageSiteList,job.coreCount))
                brokerageNote = 'MP=%score' % job.coreCount
            # use limited sites for reprocessing
            if job is not None and job.computingSite == 'NULL' and job.prodSourceLabel in ('test','managed') \
                   and job.processingType in ['reprocessing'] and specialBrokergageSiteList == []:
                for tmpSiteName in siteMapper.getCloud(job.getCloud())['sites']:
                    if siteMapper.checkSite(tmpSiteName):
                        tmpSiteSpec = siteMapper.getSite(tmpSiteName)
                        if _checkRelease(job.AtlasRelease,tmpSiteSpec.validatedreleases):
                            specialBrokergageSiteList.append(tmpSiteName)
                tmpLog.debug('PandaID:%s -> set SiteList=%s for processingType=%s' % (job.PandaID,specialBrokergageSiteList,job.processingType))
                brokerageNote = '%s' % job.processingType
            # manually set site
            manualPreset = False
            if job is not None and job.computingSite != 'NULL' and job.prodSourceLabel in ('test','managed') \
                   and specialBrokergageSiteList == []:
                specialBrokergageSiteList = [job.computingSite]
                manualPreset = True
                brokerageNote = 'presetSite'
            overwriteSite = False
            # check JEDI
            isJEDI = False
            if job is not None and job.lockedby == 'jedi' and job.processingType != 'evtest':
                isJEDI = True
            # new bunch or terminator
            if job is None or len(fileList) >= nFile \
                   or (dispatchDBlock is None and job.homepackage.startswith('AnalysisTransforms')) \
                   or prodDBlock != job.prodDBlock or job.computingSite != computingSite or iJob > nJob \
                   or previousCloud != job.getCloud() or prevRelease != job.AtlasRelease \
                   or prevCmtConfig != job.cmtConfig \
                   or (prevProType in skipBrokerageProTypes and iJob > 0) \
                   or prevDirectAcc != job.transferType \
                   or (prevMemory != job.minRamCount and not isJEDI) \
                   or (prevDiskCount != job.maxDiskCount and not isJEDI) \
                   or prevCoreCount != job.coreCount \
                   or prevWorkingGroup != job.workingGroup \
                   or prevProType != job.processingType \
                   or (prevMaxCpuCount != job.maxCpuCount and not isJEDI) \
                   or prevBrokergageSiteList != specialBrokergageSiteList \
                   or prevIsJEDI != isJEDI \
                   or prevDDM != job.getDdmBackEnd():
                if indexJob > 1:
                    tmpLog.debug('new bunch')
                    tmpLog.debug('  iJob           %s'    % iJob)
                    tmpLog.debug('  cloud          %s' % previousCloud)
                    tmpLog.debug('  rel            %s' % prevRelease)
                    tmpLog.debug('  sourceLabel    %s' % prevSourceLabel)
                    tmpLog.debug('  cmtConfig      %s' % prevCmtConfig)
                    tmpLog.debug('  memory         %s' % prevMemory)
                    tmpLog.debug('  priority       %s' % prevPriority)
                    tmpLog.debug('  prodDBlock     %s' % prodDBlock)
                    tmpLog.debug('  computingSite  %s' % computingSite)
                    tmpLog.debug('  processingType %s' % prevProType)
                    tmpLog.debug('  workingGroup   %s' % prevWorkingGroup)
                    tmpLog.debug('  coreCount      %s' % prevCoreCount)
                    tmpLog.debug('  maxCpuCount    %s' % prevMaxCpuCount)
                    tmpLog.debug('  transferType   %s' % prevDirectAcc)
                    tmpLog.debug('  goToT2         %s' % prevGoToT2Flag)
                    tmpLog.debug('  DDM            %s' % prevDDM)
                # brokerage decisions
                resultsForAnal = {'rel': [], 'pilot': [], 'disk': [], 'status': [], 'weight': [], 'memory': [],
                                  'share': [], 'transferring': [], 'cpucore': [],
                                  'reliability': [], 'maxtime': [], 'scratch': []}
                # determine site
                if (iJob == 0 or chosen_ce != 'TOBEDONE') and prevBrokergageSiteList in [None,[]]:
                     # file scan for pre-assigned jobs
                     jobsInBunch = jobs[indexJob-iJob-1:indexJob-1]
                     if jobsInBunch != [] and fileList != [] and (computingSite not in prestageSites) \
                            and (jobsInBunch[0].prodSourceLabel in ['managed','software'] or \
                                 re.search('test',jobsInBunch[0].prodSourceLabel) is not None):
                         # get site spec
                         tmp_chosen_ce = siteMapper.getSite(computingSite)
                         # get files from LRC
                         okFiles = _getOkFiles(tmp_chosen_ce, fileList, allLFNs, allOkFilesMap,
                                               jobsInBunch[0].prodSourceLabel, jobsInBunch[0].job_label,
                                               tmpLog, allScopes)

                         nOkFiles = len(okFiles)
                         tmpLog.debug('site:%s - nFiles:%s/%s %s %s' % (computingSite,nOkFiles,len(fileList),str(fileList),str(okFiles)))
                         # loop over all jobs
                         for tmpJob in jobsInBunch:
                             # set 'ready' if files are already there
                             _setReadyToFiles(tmpJob,okFiles,siteMapper,tmpLog)
                else:
                    # load balancing
                    minSites = {}
                    nMinSites = 2
                    if prevBrokergageSiteList != []:
                        # special brokerage
                        scanSiteList = prevBrokergageSiteList
                    elif setScanSiteList == []:
                        if siteMapper.checkCloud(previousCloud):
                            # use cloud sites
                            scanSiteList = siteMapper.getCloud(previousCloud)['sites']
                        else:
                            # use default sites
                            scanSiteList = siteMapper.getCloud('default')['sites']
                    else:
                        # use given sites
                        scanSiteList = setScanSiteList

                    # the number/size of inputs per job
                    nFilesPerJob    = float(totalNumInputs)/float(iJob)
                    inputSizePerJob = float(totalInputSize)/float(iJob)
                    # use T1 for jobs with many inputs when weight is negative
                    if (not forAnalysis) and _isTooManyInput(nFilesPerJob,inputSizePerJob) and \
                           siteMapper.getCloud(previousCloud)['weight'] < 0 and prevManualPreset is False and \
                           (prevCoreCount not in ['NULL',None] and prevCoreCount > 1):
                        scanSiteList = [siteMapper.getCloud(previousCloud)['source']]
                        # set site list to use T1 and T1_VL
                        if previousCloud in hospitalQueueMap:
                            scanSiteList += hospitalQueueMap[previousCloud]
                    # get availabe sites with cache
                    useCacheVersion = False
                    siteListWithCache = []
                    if forAnalysis:
                        if prevRelease not in ['','NULL',None] and prevRelease.startswith('ROOT'):
                            if prevCmtConfig not in ['NULL',None,'']:
                                usePattern = True
                                if 'x86_64' in prevCmtConfig:
                                    tmpCmtConfig = 'x86_64%'
                                else:
                                    tmpCmtConfig = 'i686%'
                                # extract OS ver
                                tmpMatch = re.search('(slc\d+)',prevCmtConfig)
                                if tmpMatch is not None:
                                    tmpCmtConfig += tmpMatch.group(1)
                                    tmpCmtConfig += '%'
                                useCacheVersion = True
                                siteListWithCache = taskBuffer.checkSitesWithRelease(scanSiteList,
                                                                                     cmtConfig=tmpCmtConfig,
                                                                                     onlyCmtConfig=True,
                                                                                     cmtConfigPattern=usePattern)
                                tmpLog.debug('  using installSW for ROOT:cmtConfig %s' % prevCmtConfig)
                            else:
                                # reset release info for backward compatibility
                                prevRelease = ''
                        elif re.search('-\d+\.\d+\.\d+\.\d+',prevRelease) is not None:
                            useCacheVersion = True
                            siteListWithCache = taskBuffer.checkSitesWithRelease(scanSiteList,caches=prevRelease,cmtConfig=prevCmtConfig)
                            tmpLog.debug('  using installSW for cache %s' % prevRelease)
                        elif re.search('-\d+\.\d+\.\d+$',prevRelease) is not None:
                            useCacheVersion = True
                            siteListWithCache = taskBuffer.checkSitesWithRelease(scanSiteList,releases=prevRelease,cmtConfig=prevCmtConfig)
                            tmpLog.debug('  using installSW for release %s' % prevRelease)
                        elif re.search(':rel_\d+$$',prevRelease) is not None:
                            useCacheVersion = True
                            # FIXME
                            #siteListWithCache = taskBuffer.checkSitesWithRelease(scanSiteList,
                            #                                                     releases='nightlies',
                            #                                                     cmtConfig=prevCmtConfig)
                            siteListWithCache = taskBuffer.checkSitesWithRelease(scanSiteList,
                                                                                 releases='CVMFS')
                            tmpLog.debug('  using installSW for release:cache %s' % prevRelease)
                    elif previousCloud in ['DE','NL','FR','CA','ES','IT','TW','UK','US','ND','CERN','RU']:
                            useCacheVersion = True
                            # change / to -
                            convedPrevHomePkg = prevHomePkg.replace('/','-')
                            if re.search('rel_\d+(\n|$)',prevHomePkg) is None:
                                # only cache is used for normal jobs
                                siteListWithCache = taskBuffer.checkSitesWithRelease(scanSiteList,caches=convedPrevHomePkg,
                                                                                     cmtConfig=prevCmtConfig)
                            else:
                                # for nightlies
                                siteListWithCache = taskBuffer.checkSitesWithRelease(scanSiteList,
                                                                                     releases='nightlies',
                                                                                     cmtConfig=prevCmtConfig)
                            tmpLog.debug('  cache          %s' % prevHomePkg)
                    if useCacheVersion:
                        tmpLog.debug('  cache/relSites     %s' % str(siteListWithCache))
                    # release/cmtconfig check
                    foundRelease   = False
                    # found candidate
                    foundOneCandidate = False
                    # randomize the order
                    if forAnalysis:
                        random.shuffle(scanSiteList)
                    # get cnadidates
                    if True:
                        # loop over all sites
                        for site in scanSiteList:
                            tmpLog.debug('calculate weight for site:%s' % site)
                            # _allSites may conain NULL after sort()
                            if site == 'NULL':
                                continue
                            if prevIsJEDI:
                                foundRelease = True
                                winv = 1
                            else:
                                # get SiteSpec
                                if siteMapper.checkSite(site):
                                    tmpSiteSpec = siteMapper.getSite(site)
                                else:
                                    tmpLog.debug(" skip: %s doesn't exist in DB" % site)
                                    continue
                                # ignore test sites
                                if (prevManualPreset is False) and (site.endswith('test') or \
                                                                    site.endswith('Test') or site.startswith('Test')):
                                    continue
                                # ignore analysis queues
                                if (not forAnalysis) and (not tmpSiteSpec.runs_production()):
                                    continue
                                # check status
                                if tmpSiteSpec.status in ['offline', 'brokeroff'] and computingSite in ['NULL', None, '']:
                                    if forAnalysis and prevProType in ['hammercloud', 'gangarobot', 'gangarobot-squid']:
                                        # ignore site status for HC
                                        pass
                                    else:
                                        tmpLog.debug(' skip: status %s' % tmpSiteSpec.status)
                                        resultsForAnal['status'].append(site)
                                        continue
                                if tmpSiteSpec.status == 'test' and (prevProType not in ['prod_test','hammercloud','gangarobot','gangarobot-squid']) \
                                       and prevSourceLabel not in ['test','prod_test']:
                                    tmpLog.debug(' skip: status %s for %s' % (tmpSiteSpec.status,prevProType))
                                    resultsForAnal['status'].append(site)
                                    continue
                                tmpLog.debug('   status=%s' % tmpSiteSpec.status)
                                # check core count
                                if tmpSiteSpec.coreCount > 1:
                                    # use multi-core queue for MP jobs
                                    if prevCoreCount not in [None,'NULL'] and prevCoreCount > 1:
                                        pass
                                    else:
                                        tmpLog.debug('  skip: MP site (%s core) for job.coreCount=%s' % (tmpSiteSpec.coreCount,
                                                                                                       prevCoreCount))
                                        resultsForAnal['cpucore'].append(site)
                                        continue
                                else:
                                    # use single core for non-MP jobs
                                    if prevCoreCount not in [None,'NULL'] and prevCoreCount > 1:
                                        tmpLog.debug('  skip: single core site (%s core) for job.coreCount=%s' % (tmpSiteSpec.coreCount,
                                                                                                                prevCoreCount))
                                        resultsForAnal['cpucore'].append(site)
                                        continue
                                # check max memory
                                if tmpSiteSpec.memory != 0 and prevMemory not in [None,0,'NULL']:
                                    try:
                                        if int(tmpSiteSpec.memory) < int(prevMemory):
                                            tmpLog.debug('  skip: site memory shortage %s<%s' % (tmpSiteSpec.memory,prevMemory))
                                            resultsForAnal['memory'].append(site)
                                            continue
                                    except Exception:
                                        errtype,errvalue = sys.exc_info()[:2]
                                        tmpLog.error("max memory check : %s %s" % (errtype,errvalue))
                                # check maxcpucount
                                if tmpSiteSpec.maxtime != 0 and prevMaxCpuCount not in [None,0,'NULL']:
                                    try:
                                        if int(tmpSiteSpec.maxtime) < int(prevMaxCpuCount):
                                            tmpLog.debug('  skip: insufficient maxtime %s<%s' % (tmpSiteSpec.maxtime,prevMaxCpuCount))
                                            resultsForAnal['maxtime'].append(site)
                                            continue
                                    except Exception:
                                        errtype,errvalue = sys.exc_info()[:2]
                                        tmpLog.error("maxtime check : %s %s" % (errtype,errvalue))
                                if tmpSiteSpec.mintime != 0 and prevMaxCpuCount not in [None,0,'NULL']:
                                    try:
                                        if int(tmpSiteSpec.mintime) > int(prevMaxCpuCount):
                                            tmpLog.debug('  skip: insufficient job maxtime %s<%s' % (prevMaxCpuCount,tmpSiteSpec.mintime))
                                            resultsForAnal['maxtime'].append(site)
                                            continue
                                    except Exception:
                                        errtype,errvalue = sys.exc_info()[:2]
                                        tmpLog.error("mintime check : %s %s" % (errtype,errvalue))
                                # check max work dir size
                                if tmpSiteSpec.maxwdir != 0 and (prevDiskCount not in [None,0,'NULL']):
                                    try:
                                        if int(tmpSiteSpec.maxwdir) < int(prevDiskCount):
                                            tmpLog.debug('  skip: not enough disk %s<%s' % (tmpSiteSpec.maxwdir, prevDiskCount))
                                            resultsForAnal['scratch'].append(site)
                                            continue
                                    except Exception:
                                        errtype,errvalue = sys.exc_info()[:2]
                                        tmpLog.error("disk check : %s %s" % (errtype,errvalue))
                                tmpLog.debug('   maxwdir=%s' % tmpSiteSpec.maxwdir)
                                # reliability
                                if forAnalysis and isinstance(siteReliability, (int, long)):
                                    if tmpSiteSpec.reliabilityLevel is not None and tmpSiteSpec.reliabilityLevel > siteReliability:
                                        tmpLog.debug(' skip: insufficient reliability %s > %s' % (tmpSiteSpec.reliabilityLevel,siteReliability))
                                        resultsForAnal['reliability'].append(site)
                                        continue
                                # change NULL cmtconfig to slc3/4
                                if prevCmtConfig in ['NULL','',None]:
                                    if forAnalysis:
                                        tmpCmtConfig = 'i686-slc4-gcc34-opt'
                                    else:
                                        tmpCmtConfig = 'i686-slc3-gcc323-opt'
                                else:
                                    tmpCmtConfig = prevCmtConfig
                                # set release
                                releases = tmpSiteSpec.releases
                                origReleases = releases
                                if prevProType in ['reprocessing']:
                                    # use validated releases for reprocessing
                                    releases = tmpSiteSpec.validatedreleases
                                if not useCacheVersion:
                                    tmpLog.debug('   %s' % str(releases))
                                if origReleases == ['ANY']:
                                    # doesn't check releases for catch all
                                    tmpLog.debug(' no release check due to releases=%s' % origReleases)
                                    foundRelease = True
                                elif forAnalysis and (tmpSiteSpec.cloud in ['ND'] or prevRelease==''):
                                    # doesn't check releases for analysis
                                    tmpLog.debug(' no release check')
                                    pass
                                elif forAnalysis and useCacheVersion:
                                    # cache matching
                                    if site not in siteListWithCache:
                                        tmpLog.debug(' skip: cache %s/%s not found' % (prevRelease.replace('\n',' '),prevCmtConfig))
                                        if trustIS:
                                            resultsForAnal['rel'].append(site)
                                        continue
                                elif prevRelease is not None and \
                                         (useCacheVersion and tmpSiteSpec.cloud not in ['ND'] and site not in ['CERN-RELEASE']) and \
                                         (prevProType not in ['reprocessing']) and \
                                         (site not in siteListWithCache):
                                        tmpLog.debug(' skip: cache %s/%s not found' % (prevHomePkg.replace('\n',' '), prevCmtConfig))
                                        # send message to logger
                                        try:
                                            if prevSourceLabel in ['managed','test']:
                                                resultsForAnal['rel'].append(site)
                                                # make message
                                                message = '%s - cache %s/%s not found' % (site,prevHomePkg.replace('\n',' '),prevCmtConfig)
                                                if message not in loggerMessages:
                                                    loggerMessages.append(message)
                                        except Exception:
                                            pass
                                        continue
                                elif prevRelease is not None and \
                                     ((not useCacheVersion and releases != [] and tmpSiteSpec.cloud not in ['ND'] and site not in ['CERN-RELEASE']) or prevProType in ['reprocessing']) and \
                                     (((not _checkRelease(prevRelease,releases) and prevManualPreset is False) or site not in siteListWithCache) and tmpSiteSpec.cloud not in ['ND'] and site not in ['CERN-RELEASE']):
                                    # release matching
                                    if not useCacheVersion:
                                        tmpLog.debug(' skip: release %s/%s not found' % (prevRelease.replace('\n',' '),prevCmtConfig))
                                    else:
                                        tmpLog.debug(' skip: repro cache %s/%s not found' % (prevHomePkg.replace('\n',' '),prevCmtConfig))
                                    resultsForAnal['rel'].append(site)
                                    continue
                                elif not foundRelease:
                                    # found at least one site has the release
                                    foundRelease = True
                                # get pilot statistics
                                nPilotsGet = 0
                                nPilotsUpdate = 0
                                if nWNmap == {}:
                                    nWNmap = taskBuffer.getCurrentSiteData()
                                if site in nWNmap:
                                    nPilots = nWNmap[site]['getJob'] + nWNmap[site]['updateJob']
                                    nPilotsGet = nWNmap[site]['getJob']
                                    nPilotsUpdate = nWNmap[site]['updateJob']
                                elif site.split('/')[0] in nWNmap:
                                    tmpID = site.split('/')[0]
                                    nPilots = nWNmap[tmpID]['getJob'] + nWNmap[tmpID]['updateJob']
                                    nPilotsGet = nWNmap[tmpID]['getJob']
                                    nPilotsUpdate = nWNmap[tmpID]['updateJob']
                                else:
                                    nPilots = 0
                                tmpLog.debug(' original nPilots:%s get:%s update:%s' % (nPilots,nPilotsGet,nPilotsUpdate))
                                # limit on (G+1)/(U+1)
                                limitOnGUmax = 1.1
                                limitOnGUmin = 0.9
                                guRatio = float(1+nPilotsGet)/float(1+nPilotsUpdate)
                                if guRatio > limitOnGUmax:
                                    nPilotsGet = limitOnGUmax * float(1+nPilotsUpdate) - 1.0
                                elif guRatio < limitOnGUmin:
                                    nPilotsGet = limitOnGUmin * float(1+nPilotsUpdate) - 1.0
                                tmpLog.debug(' limited nPilots:%s get:%s update:%s' % (nPilots,nPilotsGet,nPilotsUpdate))
                                # if no pilots
                                if nPilots == 0 and nWNmap != {}:
                                    tmpLog.debug(" skip: %s no pilot" % site)
                                    resultsForAnal['pilot'].append(site)
                                    continue
                                # if no jobs in jobsActive/jobsDefined
                                jobStatistics.setdefault(site,
                                                         {'assigned':0,'activated':0,'running':0,'transferring':0})
                                # set nRunning
                                if forAnalysis:
                                    nRunningMap.setdefault(site, 0)
                                # check space
                                if specialWeight != {}:
                                    # for PD2P
                                    if site in sizeMapForCheck:
                                        # threshold for PD2P max(5%,3TB)
                                        thrForThisSite = long(sizeMapForCheck[site]['total'] * 5 / 100)
                                        if thrForThisSite < diskThresholdPD2P:
                                            thrForThisSite = diskThresholdPD2P
                                        remSpace = sizeMapForCheck[site]['total'] - sizeMapForCheck[site]['used']
                                        tmpLog.debug('   space available=%s remain=%s thr=%s' % (sizeMapForCheck[site]['total'],
                                                                                               remSpace,thrForThisSite))
                                        if remSpace-datasetSize < thrForThisSite:
                                            tmpLog.debug('  skip: disk shortage %s-%s< %s' % (remSpace,datasetSize,thrForThisSite))
                                            if getWeight:
                                                weightUsedByBrokerage[site] = "NA : disk shortage"
                                            continue
                                else:
                                    if tmpSiteSpec.space:
                                        # production
                                        if not forAnalysis:
                                            # take assigned/activated/running jobs into account for production
                                            nJobsIn  = float(jobStatistics[site]['assigned'])
                                            nJobsOut = float(jobStatistics[site]['activated']+jobStatistics[site]['running'])
                                            # get remaining space and threshold
                                            if site == siteMapper.getCloud(previousCloud)['source']:
                                                # T1
                                                remSpace = float(tmpSiteSpec.space) - 0.2 * nJobsOut
                                                remSpace = int(remSpace)
                                                diskThreshold = diskThresholdT1
                                            else:
                                                # T2
                                                remSpace = float(tmpSiteSpec.space) - 0.2 * nJobsOut - 2.0 * nJobsIn
                                                remSpace = int(remSpace)
                                                diskThreshold = diskThresholdT2
                                        else:
                                            # analysis
                                            remSpace = tmpSiteSpec.space
                                            diskThreshold = diskThresholdAna
                                        tmpLog.debug('   space available=%s remain=%s' % (tmpSiteSpec.space,remSpace))
                                        if remSpace < diskThreshold:
                                            tmpLog.debug('  skip: disk shortage < %s' % diskThreshold)
                                            resultsForAnal['disk'].append(site)
                                            # keep message to logger
                                            try:
                                                if prevSourceLabel in ['managed','test']:
                                                    # make message
                                                    message = '%s - disk %s < %s' % (site,remSpace,diskThreshold)
                                                    if message not in loggerMessages:
                                                        loggerMessages.append(message)
                                            except Exception:
                                                pass
                                            continue
                                # get the process group
                                tmpProGroup = ProcessGroups.getProcessGroup(prevProType)
                                if prevProType in skipBrokerageProTypes:
                                    # use original processingType since prod_test is in the test category and thus is interfered by validations
                                    tmpProGroup = prevProType
                                # production share
                                skipDueToShare = False
                                try:
                                    if not forAnalysis and prevSourceLabel in ['managed'] and site in fairsharePolicy:
                                        for tmpPolicy in fairsharePolicy[site]['policyList']:
                                            # ignore priority policy
                                            if tmpPolicy['priority'] is not None:
                                                continue
                                            # only zero share
                                            if tmpPolicy['share'] != '0%':
                                                continue
                                            # check group
                                            if tmpPolicy['group'] is not None:
                                                if '*' in tmpPolicy['group']:
                                                    # wildcard
                                                    tmpPatt = '^' + tmpPolicy['group'].replace('*','.*') + '$'
                                                    if re.search(tmpPatt,prevWorkingGroup) is None:
                                                        continue
                                                else:
                                                    # normal definition
                                                    if prevWorkingGroup != tmpPolicy['group']:
                                                        continue
                                            else:
                                                # catch all except WGs used by other policies
                                                groupInDefList = fairsharePolicy[site]['groupList']
                                                usedByAnother = False
                                                # loop over all groups
                                                for groupInDefItem in groupInDefList:
                                                    if '*' in groupInDefItem:
                                                        # wildcard
                                                        tmpPatt = '^' + groupInDefItem.replace('*','.*') + '$'
                                                        if re.search(tmpPatt,prevWorkingGroup) is not None:
                                                            usedByAnother = True
                                                            break
                                                    else:
                                                        # normal definition
                                                        if prevWorkingGroup == groupInDefItem:
                                                            usedByAnother = True
                                                            break
                                                if usedByAnother:
                                                    continue
                                            # check type
                                            if tmpPolicy['type'] is not None:
                                                if tmpPolicy['type'] == tmpProGroup:
                                                    skipDueToShare = True
                                                    break
                                            else:
                                                # catch all except PGs used by other policies
                                                typeInDefList  = fairsharePolicy[site]['typeList'][tmpPolicy['group']]
                                                usedByAnother = False
                                                for typeInDefItem in typeInDefList:
                                                    if typeInDefItem == tmpProGroup:
                                                        usedByAnother = True
                                                        break
                                                if not usedByAnother:
                                                    skipDueToShare = True
                                                    break
                                        # skip
                                        if skipDueToShare:
                                            tmpLog.debug(" skip: %s zero share" % site)
                                            resultsForAnal['share'].append(site)
                                            continue
                                except Exception:
                                    errtype,errvalue = sys.exc_info()[:2]
                                    tmpLog.error("share check : %s %s" % (errtype,errvalue))
                                # the number of assigned and activated
                                if not forAnalysis:
                                    jobStatBrokerClouds.setdefault(previousCloud, {})
                                    # use number of jobs in the cloud
                                    jobStatBroker = jobStatBrokerClouds[previousCloud]
                                if site not in jobStatBroker:
                                    jobStatBroker[site] = {}
                                if tmpProGroup not in jobStatBroker[site]:
                                    jobStatBroker[site][tmpProGroup] = {'assigned':0,'activated':0,'running':0,'transferring':0}
                                # count # of assigned and activated jobs for prod by taking priorities in to account
                                nRunJobsPerGroup = None
                                if not forAnalysis and prevSourceLabel in ['managed','test']:
                                    jobStatBrokerCloudsWithPrio.setdefault(prevPriority,
                                                                           taskBuffer.getJobStatisticsBrokerage(
                                                                               prevPriority,
                                                                               prevPriority+prioInterval))
                                    jobStatBrokerCloudsWithPrio[prevPriority].setdefault(previousCloud, {})
                                    jobStatBrokerCloudsWithPrio[prevPriority][previousCloud].setdefault(site, {})
                                    jobStatBrokerCloudsWithPrio[prevPriority][previousCloud][site].setdefault(
                                        tmpProGroup, {'assigned':0,'activated':0,'running':0,'transferring':0})
                                    nAssJobs = jobStatBrokerCloudsWithPrio[prevPriority][previousCloud][site][tmpProGroup]['assigned']
                                    nActJobs = jobStatBrokerCloudsWithPrio[prevPriority][previousCloud][site][tmpProGroup]['activated']
                                    nRunJobsPerGroup = jobStatBrokerCloudsWithPrio[prevPriority][previousCloud][site][tmpProGroup]['running']
                                    # add newly assigned jobs
                                    for tmpNewPriority in newJobStatWithPrio:
                                        if tmpNewPriority < prevPriority:
                                            continue
                                        if previousCloud not in newJobStatWithPrio[tmpNewPriority]:
                                            continue
                                        if site not in newJobStatWithPrio[tmpNewPriority][previousCloud]:
                                            continue
                                        if tmpProGroup not in newJobStatWithPrio[tmpNewPriority][previousCloud][site]:
                                            continue
                                        nAssJobs += newJobStatWithPrio[tmpNewPriority][previousCloud][site][tmpProGroup]
                                else:
                                    nAssJobs = jobStatBroker[site][tmpProGroup]['assigned']
                                    if forAnalysis and 'defined' in jobStatBroker[site][tmpProGroup]:
                                        nAssJobs += jobStatBroker[site][tmpProGroup]['defined']
                                    nActJobs = jobStatBroker[site][tmpProGroup]['activated']

                                # limit of the number of transferring jobs
                                if tmpSiteSpec.transferringlimit == 0:
                                    maxTransferring   = 2000
                                else:
                                    maxTransferring = tmpSiteSpec.transferringlimit
                                # get ration of transferring to running
                                if not forAnalysis and tmpSiteSpec.cloud not in ['ND']:
                                    nTraJobs = 0
                                    nRunJobs = 0
                                    for tmpGroupForTra in jobStatBroker[site]:
                                        tmpCountsForTra = jobStatBroker[site][tmpGroupForTra]
                                        if 'running' in tmpCountsForTra:
                                            nRunJobs += tmpCountsForTra['running']
                                        if 'transferring' in tmpCountsForTra:
                                            nTraJobs += tmpCountsForTra['transferring']
                                    tmpLog.debug('   running=%s transferring=%s max=%s' % (nRunJobs,nTraJobs,maxTransferring))
                                    if max(maxTransferring,2*nRunJobs) < nTraJobs:
                                        tmpLog.debug(" skip: %s many transferring=%s > max(%s,2*running=%s)" % (site,nTraJobs,maxTransferring,nRunJobs))
                                        resultsForAnal['transferring'].append(site)
                                        if prevSourceLabel in ['managed','test']:
                                            # make message
                                            message = '%s - too many transferring' % site
                                            if message not in loggerMessages:
                                                loggerMessages.append(message)
                                        continue
                                # get ratio of running jobs = run(cloud)/run(all) for multi cloud (disabled)
                                multiCloudFactor = 1

                                # calculate weight
                                if specialWeight != {}:
                                    if not pd2pT1:
                                        # weight for T2 PD2P
                                        nSubs = 1
                                        if site in specialWeight:
                                            nSubs = specialWeight[site]
                                        tmpLog.debug('   %s nSubs:%s assigned:%s activated:%s running:%s nWNsG:%s nWNsU:%s' % \
                                                   (site,nSubs,nAssJobs,nActJobs,nRunningMap[site],nPilotsGet,nPilotsUpdate))
                                        winv = float(nSubs) * float(nAssJobs+nActJobs) / float(1+nRunningMap[site]) / (1.0+float(nPilotsGet)/float(1+nPilotsUpdate))
                                        if getWeight:
                                            weightUsedByBrokerage[site] = "(1+%s/%s)*%s/%s/%s" % (nPilotsGet,1+nPilotsUpdate,1+nRunningMap[site],nAssJobs+nActJobs,nSubs)
                                    else:
                                        # weight for T1 PD2P
                                        tmpLog.debug('   %s MoU:%s' % (site,specialWeight[site]))
                                        winv = 1.0 / float(specialWeight[site])
                                        if getWeight:
                                            weightUsedByBrokerage[site] = "%s" % specialWeight[site]
                                else:
                                    if not forAnalysis:
                                        if nRunJobsPerGroup is None:
                                            tmpLog.debug('   %s assigned:%s activated:%s running:%s nPilotsGet:%s nPilotsUpdate:%s multiCloud:%s' %
                                                         (site,nAssJobs,nActJobs,jobStatistics[site]['running'],nPilotsGet,nPilotsUpdate,multiCloudFactor))
                                        else:
                                            tmpLog.debug('   %s assigned:%s activated:%s runningGroup:%s nPilotsGet:%s nPilotsUpdate:%s multiCloud:%s' %
                                                         (site,nAssJobs,nActJobs,nRunJobsPerGroup,nPilotsGet,nPilotsUpdate,multiCloudFactor))
                                    else:
                                        tmpLog.debug('   %s assigned:%s activated:%s running:%s nWNsG:%s nWNsU:%s' %
                                                   (site,nAssJobs,nActJobs,nRunningMap[site],nPilotsGet,nPilotsUpdate))
                                    if forAnalysis:
                                        winv = float(nAssJobs+nActJobs) / float(1+nRunningMap[site]) / (1.0+float(nPilotsGet)/float(1+nPilotsUpdate))
                                    else:
                                        if nRunJobsPerGroup is None:
                                            winv = float(nAssJobs+nActJobs) / float(1+jobStatistics[site]['running']) / (float(1+nPilotsGet)/float(1+nPilotsUpdate))
                                        else:
                                            winv = float(nAssJobs+nActJobs) / float(1+nRunJobsPerGroup) / (float(1+nPilotsGet)/float(1+nPilotsUpdate))
                                    winv *= float(multiCloudFactor)
                                    # send jobs to T1 when they require many or large inputs
                                    if _isTooManyInput(nFilesPerJob,inputSizePerJob):
                                        if site == siteMapper.getCloud(previousCloud)['source'] or \
                                           (previousCloud in hospitalQueueMap and site in hospitalQueueMap[previousCloud]):
                                            cloudT1Weight = 2.0
                                            # use weight in cloudconfig
                                            try:
                                                tmpCloudT1Weight = float(siteMapper.getCloud(previousCloud)['weight'])
                                                if tmpCloudT1Weight != 0.0:
                                                    cloudT1Weight = tmpCloudT1Weight
                                            except Exception:
                                                pass
                                            winv /= cloudT1Weight
                                            tmpLog.debug('   special weight for %s : nInputs/Job=%s inputSize/Job=%s weight=%s' %
                                                       (site,nFilesPerJob,inputSizePerJob,cloudT1Weight))
                            # found at least one candidate
                            foundOneCandidate = True
                            tmpLog.debug('Site:%s 1/Weight:%s' % (site, winv))
                            if forAnalysis and trustIS and reportLog:
                                resultsForAnal['weight'].append((site, '(1+%s/%s)*%s/%s' % (nPilotsGet, 1+nPilotsUpdate,
                                                                                            1+nRunningMap[site],
                                                                                            nAssJobs+nActJobs)))
                            # choose largest nMinSites weights
                            minSites[site] = winv
                            if len(minSites) > nMinSites:
                                maxSite = site
                                maxWinv = winv
                                for tmpSite in minSites:
                                    tmpWinv = minSites[tmpSite]
                                    if tmpWinv > maxWinv:
                                        maxSite = tmpSite
                                        maxWinv = tmpWinv
                                # delte max one
                                del minSites[maxSite]
                            # remove too different weights
                            if len(minSites) >= 2:
                                # look for minimum
                                minSite = list(minSites)[0]
                                minWinv = minSites[minSite]
                                for tmpSite in minSites:
                                    tmpWinv = minSites[tmpSite]
                                    if tmpWinv < minWinv:
                                        minSite = tmpSite
                                        minWinv = tmpWinv
                                # look for too different weights
                                difference = 2
                                removeSites = []
                                for tmpSite in minSites:
                                    tmpWinv = minSites[tmpSite]
                                    if tmpWinv > minWinv*difference:
                                        removeSites.append(tmpSite)
                                # remove
                                for tmpSite in removeSites:
                                    del minSites[tmpSite]
                    # set default
                    if len(minSites) == 0:
                        # cloud's list
                        if forAnalysis or siteMapper.checkCloud(previousCloud):
                            minSites[scanSiteList[0]] = 0
                        else:
                            minSites[panda_config.def_sitename] = 0
                        # release not found
                        if forAnalysis and trustIS:
                            candidateForAnal = False
                    # use only one site for prod_test to skip LFC scan
                    if prevProType in skipBrokerageProTypes:
                        if len(minSites) > 1:
                            minSites = {list(minSites)[0]:0}
                    # choose site
                    tmpLog.debug('Min Sites:%s' % minSites)
                    if len(fileList) ==0 or prevIsJEDI is True:
                        # choose min 1/weight
                        minSite = list(minSites)[0]
                        minWinv = minSites[minSite]
                        for tmpSite in minSites:
                            tmpWinv = minSites[tmpSite]
                            if tmpWinv < minWinv:
                                minSite = tmpSite
                                minWinv = tmpWinv
                        chosenCE = siteMapper.getSite(minSite)
                    else:
                        # compare # of files in LRC
                        maxNfiles = -1
                        for site in minSites:
                            tmp_chosen_ce = siteMapper.getSite(site)
                            # search LRC
                            if site in _disableLRCcheck:
                                tmpOKFiles = {}
                            else:
                                # get files from LRC
                                tmpOKFiles = _getOkFiles(tmp_chosen_ce, fileList, allLFNs, allOkFilesMap,
                                                         job.proSourceLabel, job.job_label, tmpLog, allScopes)
                            nFiles = len(tmpOKFiles)
                            tmpLog.debug('site:%s - nFiles:%s/%s %s' % (site,nFiles,len(fileList),str(tmpOKFiles)))
                            # choose site holding max # of files
                            if nFiles > maxNfiles:
                                chosenCE = tmp_chosen_ce
                                maxNfiles = nFiles
                                okFiles = tmpOKFiles
                    # set job spec
                    tmpLog.debug('indexJob      : %s' % indexJob)
                    tmpLog.debug('nInputs/Job   : %s' % nFilesPerJob)
                    tmpLog.debug('inputSize/Job : %s' % inputSizePerJob)
                    for tmpJob in jobs[indexJob-iJob-1:indexJob-1]:
                        # set computingSite
                        if (not candidateForAnal) and forAnalysis and trustIS:
                            resultsForAnalStr = 'ERROR : No candidate. '
                            if resultsForAnal['rel'] != []:
                                if prevCmtConfig in ['','NULL',None]:
                                    resultsForAnalStr += 'Release:%s was not found at %s. ' % (prevRelease,str(resultsForAnal['rel']))
                                else:
                                    resultsForAnalStr += 'Release:%s/%s was not found at %s. ' % (prevRelease,prevCmtConfig,str(resultsForAnal['rel']))
                            if resultsForAnal['pilot'] != []:
                                resultsForAnalStr += '%s are inactive (no pilots for last 3 hours). ' % str(resultsForAnal['pilot'])
                            if resultsForAnal['disk'] != []:
                                resultsForAnalStr += 'Disk shortage < %sGB at %s. ' % (diskThresholdAna,str(resultsForAnal['disk']))
                            if resultsForAnal['memory'] != []:
                                resultsForAnalStr += 'Insufficient RAM at %s. ' % str(resultsForAnal['memory'])
                            if resultsForAnal['maxtime'] != []:
                                resultsForAnalStr += 'Shorter walltime limit than maxCpuCount:%s at ' % prevMaxCpuCount
                                for tmpItem in resultsForAnal['maxtime']:
                                    if siteMapper.checkSite(tmpItem):
                                        resultsForAnalStr += '%s:%s,' % (tmpItem,siteMapper.getSite(tmpItem).maxtime)
                                resultsForAnalStr = resultsForAnalStr[:-1]
                                resultsForAnalStr += '. '
                            if resultsForAnal['status'] != []:
                                resultsForAnalStr += '%s are not online. ' % str(resultsForAnal['status'])
                            if resultsForAnal['reliability'] != []:
                                resultsForAnalStr += 'Insufficient reliability at %s. ' % str(resultsForAnal['reliability'])
                            resultsForAnalStr = resultsForAnalStr[:-1]
                            tmpJob.computingSite = resultsForAnalStr
                        else:
                            tmpJob.computingSite = chosenCE.sitename
                        tmpLog.debug('PandaID:%s -> site:%s' % (tmpJob.PandaID,tmpJob.computingSite))

                        # fail jobs if no sites have the release
                        if (not foundRelease or (tmpJob.relocationFlag != 1 and not foundOneCandidate)) and (tmpJob.prodSourceLabel in ['managed','test']):
                            # reset
                            if tmpJob.relocationFlag not in [1,2]:
                                tmpJob.computingSite = None
                                tmpJob.computingElement = None
                            # go to waiting
                            tmpJob.jobStatus          = 'waiting'
                            tmpJob.brokerageErrorCode = ErrorCode.EC_Release
                            if tmpJob.relocationFlag in [1,2]:
                                try:
                                    if resultsForAnal['pilot'] != []:
                                        tmpJob.brokerageErrorDiag = '%s no pilots' % tmpJob.computingSite
                                    elif resultsForAnal['disk'] != []:
                                        tmpJob.brokerageErrorDiag = 'SE full at %s' % tmpJob.computingSite
                                    elif resultsForAnal['memory'] != []:
                                        tmpJob.brokerageErrorDiag = 'RAM shortage at %s' % tmpJob.computingSite
                                    elif resultsForAnal['status'] != []:
                                        tmpJob.brokerageErrorDiag = '%s not online' % tmpJob.computingSite
                                    elif resultsForAnal['share'] != []:
                                        tmpJob.brokerageErrorDiag = '%s zero share' % tmpJob.computingSite
                                    elif resultsForAnal['cpucore'] != []:
                                        tmpJob.brokerageErrorDiag = "CPU core mismatch at %s" % tmpJob.computingSite
                                    elif resultsForAnal['maxtime'] != []:
                                        tmpJob.brokerageErrorDiag = "short walltime at %s" % tmpJob.computingSite
                                    elif resultsForAnal['transferring'] != []:
                                        tmpJob.brokerageErrorDiag = 'too many transferring at %s' % tmpJob.computingSite
                                    elif resultsForAnal['scratch'] != []:
                                        tmpJob.brokerageErrorDiag = 'small scratch disk at %s' % tmpJob.computingSite
                                    elif useCacheVersion:
                                        tmpJob.brokerageErrorDiag = '%s/%s not found at %s' % (tmpJob.homepackage,tmpJob.cmtConfig,tmpJob.computingSite)
                                    else:
                                        tmpJob.brokerageErrorDiag = '%s/%s not found at %s' % (tmpJob.AtlasRelease,tmpJob.cmtConfig,tmpJob.computingSite)
                                except Exception:
                                    errtype,errvalue = sys.exc_info()[:2]
                                    tmpLog.error("failed to set diag for %s: %s %s" % (tmpJob.PandaID,errtype,errvalue))
                                    tmpJob.brokerageErrorDiag = 'failed to set diag. see brokerage log in the panda server'
                            elif prevBrokergageSiteList not in [[],None]:
                                try:
                                    # make message
                                    tmpJob.brokerageErrorDiag = makeCompactDiagMessage(prevBrokerageNote,resultsForAnal)
                                except Exception:
                                    errtype,errvalue = sys.exc_info()[:2]
                                    tmpLog.error("failed to set special diag for %s: %s %s" % (tmpJob.PandaID,errtype,errvalue))
                                    tmpJob.brokerageErrorDiag = 'failed to set diag. see brokerage log in the panda server'
                            elif prevProType in ['reprocessing']:
                                tmpJob.brokerageErrorDiag = '%s/%s not found at reprocessing sites' % (tmpJob.homepackage,tmpJob.cmtConfig)
                            elif not useCacheVersion:
                                tmpJob.brokerageErrorDiag = '%s/%s not found at online sites with enough memory and disk' % \
                                                            (tmpJob.AtlasRelease,tmpJob.cmtConfig)
                            else:
                                try:
                                    tmpJob.brokerageErrorDiag = makeCompactDiagMessage('',resultsForAnal)
                                except Exception:
                                    errtype,errvalue = sys.exc_info()[:2]
                                    tmpLog.error("failed to set compact diag for %s: %s %s" % (tmpJob.PandaID,errtype,errvalue))
                                    tmpJob.brokerageErrorDiag = 'failed to set diag. see brokerage log in the panda server'
                            tmpLog.debug('PandaID:%s %s' % (tmpJob.PandaID,tmpJob.brokerageErrorDiag))
                            continue
                        # set ready if files are already there
                        if prevIsJEDI is False:
                            _setReadyToFiles(tmpJob,okFiles,siteMapper,tmpLog)
                        # update statistics
                        tmpProGroup = ProcessGroups.getProcessGroup(tmpJob.processingType)
                        if tmpJob.processingType in skipBrokerageProTypes:
                            # use original processingType since prod_test is in the test category and thus is interfered by validations
                            tmpProGroup = tmpJob.processingType
                        jobStatistics.setdefault(tmpJob.computingSite, {'assigned':0,'activated':0,'running':0})
                        jobStatBroker.setdefault(tmpJob.computingSite, {})
                        jobStatBroker[tmpJob.computingSite].setdefault(tmpProGroup,
                                                                       {'assigned':0,'activated':0,'running':0})
                        jobStatistics[tmpJob.computingSite]['assigned'] += 1
                        jobStatBroker[tmpJob.computingSite][tmpProGroup]['assigned'] += 1
                        # update statistics by taking priorities into account
                        if not forAnalysis and prevSourceLabel in ['managed','test']:
                            newJobStatWithPrio.setdefault(prevPriority, {})
                            newJobStatWithPrio[prevPriority].setdefault(tmpJob.getCloud(), {})
                            newJobStatWithPrio[prevPriority][tmpJob.getCloud()].setdefault(tmpJob.computingSite, {})
                            newJobStatWithPrio[prevPriority][tmpJob.getCloud()][tmpJob.computingSite].setdefault(
                                tmpProGroup, 0)
                            newJobStatWithPrio[prevPriority][tmpJob.getCloud()][tmpJob.computingSite][tmpProGroup] += 1
                # terminate
                if job is None:
                    break
                # reset iJob
                iJob = 0
                # reset file list
                fileList  = []
                scopeList = []
                okFiles   = {}
                totalNumInputs = 0
                totalInputSize = 0
                # create new dispDBlock
                if job.prodDBlock != 'NULL':
                    # get datatype
                    try:
                        tmpDataType = job.prodDBlock.split('.')[-2]
                    except Exception:
                        # default
                        tmpDataType = 'GEN'
                    if len(tmpDataType) > 20:
                        # avoid too long name
                        tmpDataType = 'GEN'
                    transferType = 'transfer'
                    if job.useInputPrestaging():
                        transferType = 'prestaging'
                    dispatchDBlock = "panda.%s.%s.%s.%s.%s_dis%s" % (job.taskID, time.strftime('%m.%d'),
                                                                     tmpDataType, transferType,
                                                                     str(uuid.uuid4()), job.PandaID)
                    tmpLog.debug('New dispatchDBlock: %s' % dispatchDBlock)
                prodDBlock = job.prodDBlock
                # already define computingSite
                if job.computingSite != 'NULL':
                    # instantiate KnownSite
                    chosen_ce = siteMapper.getSite(job.computingSite)
                    # if site doesn't exist, use the default site
                    if job.homepackage.startswith('AnalysisTransforms'):
                        if chosen_ce.sitename == panda_config.def_sitename:
                            chosen_ce = siteMapper.getSite(panda_config.def_queue)
                            overwriteSite = True
                else:
                    # default for Analysis jobs
                    if job.homepackage.startswith('AnalysisTransforms'):
                        chosen_ce = siteMapper.getSite(panda_config.def_queue)
                        overwriteSite = True
                    else:
                        # set chosen_ce
                        chosen_ce = 'TOBEDONE'
            # increment iJob
            iJob += 1
            # reserve computingSite and cloud
            computingSite = job.computingSite
            previousCloud = job.getCloud()
            prevRelease = job.AtlasRelease
            prevMemory = job.minRamCount
            prevCmtConfig = job.cmtConfig
            prevProType = job.processingType
            prevSourceLabel = job.prodSourceLabel
            prevDiskCount = job.maxDiskCount
            prevHomePkg = job.homepackage
            prevDirectAcc = job.transferType
            prevCoreCount = job.coreCount
            prevMaxCpuCount = job.maxCpuCount
            prevBrokergageSiteList = specialBrokergageSiteList
            prevManualPreset = manualPreset
            prevGoToT2Flag = goToT2Flag
            prevWorkingGroup = job.workingGroup
            prevBrokerageNote = brokerageNote
            prevIsJEDI = isJEDI
            prevDDM = job.getDdmBackEnd()
            # truncate prio to avoid too many lookups
            if job.currentPriority not in [None,'NULL']:
                prevPriority = (job.currentPriority / prioInterval) * prioInterval
            # assign site
            if chosen_ce != 'TOBEDONE':
                job.computingSite = chosen_ce.sitename
                if job.computingElement == 'NULL':
                    if job.prodSourceLabel == 'ddm':
                        # use nickname for ddm jobs
                        job.computingElement = chosen_ce.nickname

                # update statistics
                jobStatistics.setdefault(job.computingSite, {'assigned':0,'activated':0,'running':0})
                jobStatistics[job.computingSite]['assigned'] += 1
                tmpLog.debug('PandaID:%s -> preset site:%s' % (job.PandaID,chosen_ce.sitename))
                # set cloud
                if job.cloud in ['NULL',None,'']:
                    job.cloud = chosen_ce.cloud
            # set destinationSE
            destSE = job.destinationSE
            if siteMapper.checkCloud(job.getCloud()):
                # use cloud dest for non-exsiting sites
                if job.prodSourceLabel != 'user' and job.destinationSE not in siteMapper.siteSpecList \
                       and job.destinationSE != 'local':
                    if DataServiceUtils.checkJobDestinationSE(job) is not None:
                        destSE = DataServiceUtils.checkJobDestinationSE(job)
                    else:
                        destSE = siteMapper.getCloud(job.getCloud())['dest']
                    job.destinationSE = destSE

            if overwriteSite:
                # overwrite SE for analysis jobs which set non-existing sites
                destSE = job.computingSite
                job.destinationSE = destSE
            # set dispatchDBlock and destinationSE
            first = True
            for file in job.Files:
                # dispatchDBlock. Set dispDB for prestaging jobs too
                if file.type == 'input' and file.dispatchDBlock == 'NULL' and \
                   ((file.status not in ['ready', 'missing', 'cached']) or job.computingSite in prestageSites):
                    if first:
                        first = False
                        job.dispatchDBlock = dispatchDBlock
                    file.dispatchDBlock = dispatchDBlock
                    file.status = 'pending'
                    if file.lfn not in fileList:
                        fileList.append(file.lfn)
                        scopeList.append(file.scope)
                        try:
                            # get total number/size of inputs except DBRelease
                            # tgz inputs for evgen may be negligible
                            if re.search('\.tar\.gz', file.lfn) is None:
                                totalNumInputs += 1
                                totalInputSize += file.fsize
                        except Exception:
                            pass
                # destinationSE
                if file.type in ['output','log'] and destSE != '':
                    if job.prodSourceLabel == 'user' and job.computingSite == file.destinationSE:
                        pass
                    elif job.prodSourceLabel == 'user' and prevIsJEDI is True and file.destinationSE not in ['','NULL']:
                        pass
                    elif destSE == 'local':
                        pass
                    elif DataServiceUtils.getDistributedDestination(file.destinationDBlockToken) is not None:
                        pass
                    else:
                        file.destinationSE = destSE
                # pre-assign GUID to log
                if file.type == 'log':
                    # generate GUID
                    file.GUID = str(uuid.uuid4())
        # send log messages
        try:
            for  message in loggerMessages:
                # get logger
                _pandaLogger = PandaLogger()
                _pandaLogger.lock()
                _pandaLogger.setParams({'Type':'brokerage'})
                logger = _pandaLogger.getHttpLogger(panda_config.loggername)
                # add message
                logger.warning(message)
                # release HTTP handler
                _pandaLogger.release()
                time.sleep(1)
        except Exception:
            pass
        # send analysis brokerage info when jobs are submitted
        if len(jobs) > 0 and jobs[0] is not None and not forAnalysis and not pd2pT1 and specialWeight=={}:
            # for analysis job. FIXME once ganga is updated to send analy brokerage info
            if jobs[0].prodSourceLabel in ['user','panda'] and jobs[0].processingType in ['pathena','prun']:
                # send countryGroup
                tmpMsgList = []
                tmpNumJobs = len(jobs)
                if jobs[0].prodSourceLabel == 'panda':
                    tmpNumJobs -= 1
                tmpMsg = 'nJobs=%s ' % tmpNumJobs
                if jobs[0].countryGroup in ['NULL', '', None]:
                    tmpMsg += 'countryGroup=None'
                else:
                    tmpMsg += 'countryGroup=%s' % jobs[0].countryGroup
                tmpMsgList.append(tmpMsg)
                # send log
                sendMsgToLoggerHTTP(tmpMsgList, jobs[0])
        # finished
        tmpLog.debug('N lookup for prio : {0}'.format(len(jobStatBrokerCloudsWithPrio)))
        tmpLog.debug('finished')
        if getWeight:
            return weightUsedByBrokerage
    except Exception as e:
        tmpLog.error("schedule : %s %s" % (str(e), traceback.format_exc()))
        if getWeight:
            return {}<|MERGE_RESOLUTION|>--- conflicted
+++ resolved
@@ -29,13 +29,6 @@
 # non LRC checking
 _disableLRCcheck = []
 
-<<<<<<< HEAD
-# lock for uuidgen
-_lockGetUU   = open(panda_config.lockfile_getUU, 'w')
-=======
-# short-long mapping
-shortLongMap = {'ANALY_BNL_SHORT': 'ANALY_BNL_LONG'}
->>>>>>> 337e1f83
 
 # processingType to skip brokerage
 skipBrokerageProTypes = ['prod_test']
