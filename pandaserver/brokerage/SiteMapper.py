--- conflicted
+++ resolved
@@ -4,10 +4,6 @@
 
 from pandacommon.pandalogger.PandaLogger import PandaLogger
 
-<<<<<<< HEAD
-=======
-from pandaserver.config import panda_config
->>>>>>> 7d50c47d
 from pandaserver.dataservice.DataServiceUtils import select_scope
 from pandaserver.taskbuffer.NucleusSpec import NucleusSpec
 
@@ -332,23 +328,11 @@
         return site_spec.ddm_output[scope_output]
 
     # get nucleus
-<<<<<<< HEAD
     def getNucleus(self, site_name):
         if site_name in self.nuclei:
             return self.nuclei[site_name]
         if site_name in self.satellites:
             return self.satellites[site_name]
-        return None
-
-    # get nucleus with DDM endpoint
-    def getNucleusWithDdmEndpoint(self, ddm_endpoint):
-        # scan through the nuclei until we find the one with the DDM endpoint associated
-        for nucleus_name in self.nuclei:
-            nucleus_spec = self.nuclei[nucleus_name]
-
-            # found it
-            if nucleus_spec.isAssociatedEndpoint(ddm_endpoint):
-                return nucleus_name
         return None
 
     def dump_site_information(self):
@@ -379,12 +363,4 @@
 
         # dump the WORLD cloud sites
         _logger.debug("========= WORLD cloud dump =========")
-        _logger.debug(f"Cloud:WORLD has {self.worldCloudSpec['sites']}")
-=======
-    def getNucleus(self, tmpName):
-        if tmpName in self.nuclei:
-            return self.nuclei[tmpName]
-        if tmpName in self.satellites:
-            return self.satellites[tmpName]
-        return None
->>>>>>> 7d50c47d
+        _logger.debug(f"Cloud:WORLD has {self.worldCloudSpec['sites']}")