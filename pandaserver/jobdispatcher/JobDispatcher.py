"""
dispatch jobs

"""

import re
import os
import sys
import json
import types
import threading
from pandaserver.jobdispatcher import Protocol
import time
import socket
import datetime
import traceback
from threading import Lock
<<<<<<< HEAD
from config import panda_config
from dataservice.AdderGen import AdderGen
from pandalogger.PandaLogger import PandaLogger
from pandalogger.LogWrapper import LogWrapper
import DispatcherUtils
from taskbuffer import EventServiceUtils
from brokerage.SiteMapper import SiteMapper
from proxycache import panda_proxy_cache
=======
from pandaserver.config import panda_config
from pandaserver.dataservice.AdderGen import AdderGen
from pandacommon.pandalogger.PandaLogger import PandaLogger
from pandacommon.pandalogger.LogWrapper import LogWrapper
from pandaserver.jobdispatcher import DispatcherUtils
from pandaserver.taskbuffer import EventServiceUtils
from pandaserver.brokerage.SiteMapper import SiteMapper
from pandaserver.proxycache import panda_proxy_cache
>>>>>>> 92233cf4

# logger
_logger = PandaLogger().getLogger('JobDispatcher')
_pilotReqLogger = PandaLogger().getLogger('PilotRequests')

# a wrapper to install timeout into a method
class _TimedMethod:
    def __init__(self,method,timeout):
        self.method  = method
        self.timeout = timeout
        self.result  = Protocol.TimeOutToken
        
    # method emulation    
    def __call__(self,*var):
        self.result = self.method(*var)

    # run
    def run(self,*var):
        _logger.debug(var)
        thr = threading.Thread(target=self,args=var)
        # run thread
        thr.start()
        thr.join() #self.timeout)


# cached object
class CachedObject:
    # constructor
    def __init__(self,timeInterval,updateFunc):
        # cached object
        self.cachedObj = None
        # datetime of last updated
        self.lastUpdated = datetime.datetime.utcnow()
        # how frequently update DN/token map
        self.timeInterval = datetime.timedelta(seconds=timeInterval)
        # lock
        self.lock = Lock()
        # function to update object
        self.updateFunc = updateFunc

    # update obj
    def update(self):
        # get current datetime
        current = datetime.datetime.utcnow()
        # lock
        self.lock.acquire()
        # update if old
        if self.cachedObj is None or current-self.lastUpdated > self.timeInterval:
            self.cachedObj = self.updateFunc()
            self.lastUpdated = current
        # release
        self.lock.release()
        # return
        return 

    # contains
    def __contains__(self,item):
        contains = False
        try:
            contains = item in self.cachedObj
        except TypeError:
            pass
        return contains

    # get item
    def __getitem__(self,name):
        return self.cachedObj[name]
    
    # get object
    def getObj(self):
        self.lock.acquire()
        return self.cachedObj

    # release object
    def releaseObj(self):
        self.lock.release()


# job dipatcher
class JobDipatcher:
    # constructor
    def __init__(self):
        # taskbuffer
        self.taskBuffer = None
        # DN/token map
        self.tokenDN = None
        # datetime of last updated
        self.lastUpdated = datetime.datetime.utcnow()
        # how frequently update DN/token map
        self.timeInterval = datetime.timedelta(seconds=180)
        # pilot owners
        self.pilotOwners = None
        # hostnames for authorization at grid-free sites
        self.allowedNodes = None
        # special dipatcher parameters
        self.specialDispatchParams = None
        # site mapper cache
        self.siteMapperCache = None
        # lock
        self.lock = Lock()

    
    # set task buffer
    def init(self,taskBuffer):
        # lock
        self.lock.acquire()
        # set TB
        if self.taskBuffer is None:
            self.taskBuffer = taskBuffer
        # update DN/token map
        if self.tokenDN is None:
            self.tokenDN = self.taskBuffer.getListSchedUsers()
        # get pilot owners
        if self.pilotOwners is None:
            self.pilotOwners = self.taskBuffer.getPilotOwners()
        # get allowed nodes
        if self.allowedNodes is None:
            self.allowedNodes = self.taskBuffer.getAllowedNodes()
        # special dipatcher parameters
        if self.specialDispatchParams is None:
            self.specialDispatchParams = CachedObject(60*30,self.taskBuffer.getSpecialDispatchParams)
        # site mapper cache
        if self.siteMapperCache is None:
            self.siteMapperCache = CachedObject(60*30,self.getSiteMapper)
        # release
        self.lock.release()
        

    # set user proxy
    def setUserProxy(self,response,realDN=None,role=None):
        try:
            if realDN is None:
                realDN = response.data['prodUserID']
            # remove redundant extensions
            realDN = re.sub('/CN=limited proxy','',realDN)
            realDN = re.sub('(/CN=proxy)+','',realDN)
            realDN = re.sub('(/CN=\d+)+$','',realDN)
            pIF = panda_proxy_cache.MyProxyInterface()
            tmpOut = pIF.retrieve(realDN,role=role)
            # not found
            if tmpOut is None:
                tmpMsg = 'proxy not found for {0}'.format(realDN)
                response.appendNode('errorDialog',tmpMsg)
                return False,tmpMsg
            # set
            response.appendNode('userProxy',tmpOut)
            return True,''
        except Exception:
            errtype,errvalue = sys.exc_info()[:2]
            tmpMsg = "proxy retrieval failed with {0} {1}".format(errtype.__name__,errvalue)
            response.appendNode('errorDialog',tmpMsg)
            return False,tmpMsg
        

    # get job
    def getJob(self,siteName,prodSourceLabel,cpu,mem,diskSpace,node,timeout,computingElement,
               atlasRelease,prodUserID,getProxyKey,countryGroup,workingGroup,allowOtherCountry,
               realDN,taskID,nJobs,acceptJson,background,resourceType,harvester_id,worker_id,
               schedulerID):

        t_getJob_start = time.time()
        jobs = []
        useProxyCache = False
        try:
            tmpNumJobs = int(nJobs)
        except Exception:
            tmpNumJobs = None
        if tmpNumJobs is None:
            tmpNumJobs = 1
        # wrapper function for timeout
        tmpWrapper = _TimedMethod(self.taskBuffer.getJobs, timeout)
        tmpWrapper.run(tmpNumJobs, siteName, prodSourceLabel, cpu, mem, diskSpace, node, timeout, computingElement,
                       atlasRelease, prodUserID, getProxyKey, countryGroup, workingGroup, allowOtherCountry,
                       taskID, background, resourceType, harvester_id, worker_id, schedulerID)

        if isinstance(tmpWrapper.result, list):
            jobs = jobs + tmpWrapper.result
        # make response
        if len(jobs) > 0:
            proxyKey = jobs[-1]
            nSent = jobs[-2]
            jobs = jobs[:-2]
        if len(jobs) != 0:
            # succeed
            self.siteMapperCache.update()
            responseList = []
            # append Jobs
            for tmpJob in jobs:
                try:
                    response=Protocol.Response(Protocol.SC_Success)
                    response.appendJob(tmpJob, self.siteMapperCache)
                except:
                    errtype, errvalue = sys.exc_info()[:2]
                    tmpMsg = "getJob failed with {0} {1}".format(errtype.__name__, errvalue)
                    _logger.error(tmpMsg + '\n' + traceback.format_exc())
                    raise

                # append nSent
                response.appendNode('nSent', nSent)
                # set proxy key
                if getProxyKey:
                    response.setProxyKey(proxyKey)
                # check if proxy cache is used
                if hasattr(panda_config,'useProxyCache') and panda_config.useProxyCache == True:
                    self.specialDispatchParams.update()
                    if not 'proxyCacheSites' in self.specialDispatchParams:
                        proxyCacheSites = {}
                    else:
                        proxyCacheSites = self.specialDispatchParams['proxyCacheSites']
                    if siteName in proxyCacheSites:
                        useProxyCache = True
                # set proxy
                if useProxyCache:
                    try:
                        #  get compact
                        compactDN = self.taskBuffer.cleanUserID(realDN)
                        # check permission
                        self.specialDispatchParams.update()
                        if not 'allowProxy' in self.specialDispatchParams:
                            allowProxy = []
                        else:
                            allowProxy = self.specialDispatchParams['allowProxy']
                        if not compactDN in allowProxy:
                            _logger.warning("getJob : %s %s '%s' no permission to retrive user proxy" % (siteName,node,
                                                                                                         compactDN))
                        else:
                            if useProxyCache:
                                tmpStat,tmpOut = self.setUserProxy(response,
                                                                   proxyCacheSites[siteName]['dn'],
                                                                   proxyCacheSites[siteName]['role'])
                            else:
                                tmpStat,tmpOut = self.setUserProxy(response)
                            if not tmpStat:
                                _logger.warning("getJob : %s %s failed to get user proxy : %s" % (siteName,node,
                                                                                                  tmpOut))
<<<<<<< HEAD
                    except:
                        errtype, errvalue = sys.exc_info()[:2]
=======
                    except Exception:
                        errtype,errvalue = sys.exc_info()[:2]
>>>>>>> 92233cf4
                        _logger.warning("getJob : %s %s failed to get user proxy with %s:%s" % (siteName,node,
                                                                                                errtype.__name__, errvalue))
                # panda proxy
                if 'pandaProxySites' in self.specialDispatchParams and siteName in self.specialDispatchParams['pandaProxySites'] \
                        and (EventServiceUtils.isEventServiceJob(tmpJob) or EventServiceUtils.isEventServiceMerge(tmpJob)):
                    # get secret key
                    tmpSecretKey,tmpErrMsg = DispatcherUtils.getSecretKey(tmpJob.PandaID)
                    if tmpSecretKey is None:
                        _logger.warning("getJob : PandaID=%s site=%s failed to get panda proxy secret key : %s" % (tmpJob.PandaID,
                                                                                                                   siteName,
                                                                                                                   tmpErrMsg))
                    else:
                        # set secret key
                        _logger.debug("getJob : PandaID=%s key=%s" % (tmpJob.PandaID,tmpSecretKey))
                        response.setPandaProxySecretKey(tmpSecretKey)
                # add
                responseList.append(response.data)
            # make response for bulk
<<<<<<< HEAD
            if nJobs != None:
                try:
                    response = Protocol.Response(Protocol.SC_Success)
                    if not acceptJson:
                        response.appendNode('jobs',json.dumps(responseList))
                    else:
                        response.appendNode('jobs',responseList)
                except:
                    errtype, errvalue = sys.exc_info()[:2]
                    tmpMsg = "getJob failed with {0} {1}".format(errtype.__name__, errvalue)
                    _logger.error(tmpMsg + '\n' + traceback.format_exc())
                    raise

=======
            if nJobs is not None:
                response = Protocol.Response(Protocol.SC_Success)
                if not acceptJson:
                    response.appendNode('jobs',json.dumps(responseList))
                else:
                    response.appendNode('jobs',responseList)
>>>>>>> 92233cf4
        else:
            if tmpWrapper.result == Protocol.TimeOutToken:
                # timeout
                if acceptJson:
                    response = Protocol.Response(Protocol.SC_TimeOut, 'database timeout')
                else:
                    response = Protocol.Response(Protocol.SC_TimeOut)
            else:
                # no available jobs
                if acceptJson:
                    response = Protocol.Response(Protocol.SC_NoJobs, 'no jobs in PanDA')
                else:
                    response = Protocol.Response(Protocol.SC_NoJobs)
                _pilotReqLogger.info('method=noJob,site=%s,node=%s,type=%s' % (siteName, node, prodSourceLabel))
        # return
        _logger.debug("getJob : %s %s ret -> %s" % (siteName, node, response.encode(acceptJson)))

        t_getJob_end = time.time()
        t_getJob_spent = t_getJob_end - t_getJob_start
        _logger.info("getJob : siteName={0} took timing={1}s".format(siteName, t_getJob_spent))
        return response.encode(acceptJson)


    # update job status
    def updateJob(self, jobID, jobStatus, timeout, xml, siteName, param, metadata, pilotLog,
                  attemptNr=None, stdout='', acceptJson=False):

        # pilot log
        if pilotLog != '':
            _logger.debug('saving pilot log')
            try:
                self.taskBuffer.storePilotLog(int(jobID), pilotLog)
                _logger.debug('saving pilot log DONE')
            except Exception:
                _logger.debug('saving pilot log FAILED')
        # add metadata
        if metadata != '':
            ret = self.taskBuffer.addMetadata([jobID],[metadata],[jobStatus])
            if len(ret) > 0 and not ret[0]:
                _logger.debug("updateJob : %s failed to add metadata" % jobID)
                # return succeed
                response=Protocol.Response(Protocol.SC_Success)
                return response.encode(acceptJson)
        # add stdout
        if stdout != '':
            self.taskBuffer.addStdOut(jobID,stdout)
        # update
        tmpStatus = jobStatus
        updateStateChange = False
        if jobStatus == 'failed' or jobStatus == 'finished':
            tmpStatus = 'holding'
            # update stateChangeTime to prevent Watcher from finding this job
            updateStateChange = True
            param['jobDispatcherErrorDiag'] = None
        elif jobStatus in ['holding','transferring']:
            param['jobDispatcherErrorDiag'] = 'set to {0} by the pilot at {1}'.format(jobStatus,datetime.datetime.utcnow().strftime('%Y-%m-%d %H:%M:%S'))
        if tmpStatus == 'holding':
            tmpWrapper = _TimedMethod(self.taskBuffer.updateJobStatus,None)
        else:
            tmpWrapper = _TimedMethod(self.taskBuffer.updateJobStatus,timeout)            
        tmpWrapper.run(jobID,tmpStatus,param,updateStateChange,attemptNr)
        # make response
        if tmpWrapper.result == Protocol.TimeOutToken:
            # timeout
            response=Protocol.Response(Protocol.SC_TimeOut)
        else:
            if tmpWrapper.result:
                # succeed
                response=Protocol.Response(Protocol.SC_Success)
                # set command
                if isinstance(tmpWrapper.result, str):
                    response.appendNode('command',tmpWrapper.result)
                else:
                    response.appendNode('command','NULL')
                # add output to dataset
                if not tmpWrapper.result in ["badattemptnr","alreadydone"] and (jobStatus == 'failed' or jobStatus == 'finished'):
                    adder = AdderGen(self.taskBuffer,jobID,jobStatus,'')
                    adder.dumpFileReport(xml,attemptNr)
            else:
                # failed
                response=Protocol.Response(Protocol.SC_Failed)
        _logger.debug("updateJob : %s ret -> %s" % (jobID,response.encode(acceptJson)))                
        return response.encode(acceptJson)


    # get job status
    def getStatus(self,strIDs,timeout):
        # convert str to list
        ids = strIDs.split()
        # peek jobs
        tmpWrapper = _TimedMethod(self.taskBuffer.peekJobs,timeout)            
        tmpWrapper.run(ids,False,True,True,False)
        # make response
        if tmpWrapper.result == Protocol.TimeOutToken:
            # timeout
            response=Protocol.Response(Protocol.SC_TimeOut)
        else:
            if isinstance(tmpWrapper.result, list):
                # succeed
                response=Protocol.Response(Protocol.SC_Success)
                # make return
                retStr = ''
                attStr = ''
                for job in tmpWrapper.result:
                    if job is None:
                        retStr += '%s+' % 'notfound'
                        attStr += '0+'
                    else:
                        retStr += '%s+' % job.jobStatus
                        attStr += '%s+' % job.attemptNr
                response.appendNode('status',retStr[:-1])
                response.appendNode('attemptNr',attStr[:-1])
            else:
                # failed
                response=Protocol.Response(Protocol.SC_Failed)
        _logger.debug("getStatus : %s ret -> %s" % (strIDs,response.encode()))
        return response.encode()


    # check job status
    def checkJobStatus(self, pandaIDs, timeout):
        # peek jobs
        tmpWrapper = _TimedMethod(self.taskBuffer.checkJobStatus,timeout)
        tmpWrapper.run(pandaIDs)
        # make response
        if tmpWrapper.result == Protocol.TimeOutToken:
            # timeout
            response=Protocol.Response(Protocol.SC_TimeOut)
        else:
            if isinstance(tmpWrapper.result, list):
                # succeed
                response=Protocol.Response(Protocol.SC_Success)
                response.appendNode('data', tmpWrapper.result)
            else:
                # failed
                response=Protocol.Response(Protocol.SC_Failed)
        _logger.debug("checkJobStatus : %s ret -> %s" % (pandaIDs, response.encode(True)))
        return response.encode(True)


    # get a list of event ranges for a PandaID
    def getEventRanges(self,pandaID,jobsetID,jediTaskID,nRanges,timeout,acceptJson,scattered):
        # peek jobs
        tmpWrapper = _TimedMethod(self.taskBuffer.getEventRanges,timeout)
        tmpWrapper.run(pandaID,jobsetID,jediTaskID,nRanges,acceptJson,scattered)
        # make response
        if tmpWrapper.result == Protocol.TimeOutToken:
            # timeout
            response=Protocol.Response(Protocol.SC_TimeOut)
        else:
            if tmpWrapper.result is not None:
                # succeed
                response=Protocol.Response(Protocol.SC_Success)
                # make return
                response.appendNode('eventRanges',tmpWrapper.result)
            else:
                # failed
                response=Protocol.Response(Protocol.SC_Failed)
        _logger.debug("getEventRanges : %s ret -> %s" % (pandaID,response.encode(acceptJson)))
        return response.encode(acceptJson)


    # update an event range
    def updateEventRange(self,eventRangeID,eventStatus,coreCount,cpuConsumptionTime,objstoreID,timeout):
        # peek jobs
        tmpWrapper = _TimedMethod(self.taskBuffer.updateEventRange,timeout)
        tmpWrapper.run(eventRangeID,eventStatus,coreCount,cpuConsumptionTime,objstoreID)
        # make response
        _logger.debug(str(tmpWrapper.result))
        if tmpWrapper.result == Protocol.TimeOutToken:
            # timeout
            response=Protocol.Response(Protocol.SC_TimeOut)
        else:
            if tmpWrapper.result[0] == True:
                # succeed
                response=Protocol.Response(Protocol.SC_Success)
                response.appendNode('Command',tmpWrapper.result[1])
            else:
                # failed
                response=Protocol.Response(Protocol.SC_Failed)
        _logger.debug("updateEventRange : %s ret -> %s" % (eventRangeID,response.encode()))
        return response.encode()


    # update event ranges
    def updateEventRanges(self,eventRanges,timeout,acceptJson,version):
        # peek jobs
        tmpWrapper = _TimedMethod(self.taskBuffer.updateEventRanges,timeout)
        tmpWrapper.run(eventRanges,version)
        # make response
        if tmpWrapper.result == Protocol.TimeOutToken:
            # timeout
            response=Protocol.Response(Protocol.SC_TimeOut)
        else:
            # succeed
            response=Protocol.Response(Protocol.SC_Success)
            # make return
            response.appendNode('Returns',tmpWrapper.result[0])
            response.appendNode('Command',tmpWrapper.result[1])
        _logger.debug("updateEventRanges : ret -> %s" % (response.encode(acceptJson)))
        return response.encode(acceptJson)


    # check event availability
    def checkEventsAvailability(self, pandaID, jobsetID, jediTaskID, timeout):
        # peek jobs
        tmpWrapper = _TimedMethod(self.taskBuffer.checkEventsAvailability,timeout)
        tmpWrapper.run(pandaID, jobsetID, jediTaskID)
        # make response
        if tmpWrapper.result == Protocol.TimeOutToken:
            # timeout
            response=Protocol.Response(Protocol.SC_TimeOut)
        else:
            if tmpWrapper.result is not None:
                # succeed
                response=Protocol.Response(Protocol.SC_Success)
                # make return
                response.appendNode('nEventRanges',tmpWrapper.result)
            else:
                # failed
                response=Protocol.Response(Protocol.SC_Failed)
        _logger.debug("checkEventsAvailability : %s ret -> %s" % (pandaID,response.encode(True)))
        return response.encode(True)


    # get DN/token map
    def getDnTokenMap(self):
        # get current datetime
        current = datetime.datetime.utcnow()
        # lock
        self.lock.acquire()
        # update DN map if old 
        if current-self.lastUpdated > self.timeInterval:
            # get new map
            self.tokenDN = self.taskBuffer.getListSchedUsers()
            # reset
            self.lastUpdated = current
        # release
        self.lock.release()
        # return
        return self.tokenDN


    # generate pilot token
    def genPilotToken(self,schedulerhost,scheduleruser,schedulerid):
        retVal = self.taskBuffer.genPilotToken(schedulerhost,scheduleruser,schedulerid)
        # failed
        if retVal is None:
            return "ERROR : failed to generate token"
        return "SUCCEEDED : " + retVal


    # get key pair
    def getKeyPair(self,realDN,publicKeyName,privateKeyName,acceptJson):
        tmpMsg = "getKeyPair {0}/{1} json={2}: ".format(publicKeyName,privateKeyName,acceptJson)
        if realDN is None:
            # cannot extract DN
            tmpMsg += "failed since DN cannot be extracted"
            _logger.debug(tmpMsg)
            response = Protocol.Response(Protocol.SC_Perms,'Cannot extract DN from proxy. not HTTPS?')
        else:
            # get compact DN
            compactDN = self.taskBuffer.cleanUserID(realDN)
            # check permission
            self.specialDispatchParams.update()
            if not 'allowKey' in self.specialDispatchParams:
                allowKey = []
            else:
                allowKey = self.specialDispatchParams['allowKey']
            if not compactDN in allowKey:
                # permission denied
                tmpMsg += "failed since '{0}' not in the authorized user list who have 'k' in {1}.USERS.GRIDPREF".format(compactDN,
                                                                                                                        panda_config.schemaMETA)
                _logger.debug(tmpMsg)
                response = Protocol.Response(Protocol.SC_Perms,tmpMsg)
            else:
                # look for key pair
                if not 'keyPair' in self.specialDispatchParams:
                    keyPair = {}
                else:
                    keyPair = self.specialDispatchParams['keyPair']
                notFound = False
                if not publicKeyName in keyPair:
                    # public key is missing
                    notFound = True
                    tmpMsg += "failed for '{2}' since {0} is missing on {1}".format(publicKeyName,socket.getfqdn(),compactDN)
                elif not privateKeyName in keyPair: 
                    # private key is missing
                    notFound = True
                    tmpMsg += "failed for '{2}' since {0} is missing on {1}".format(privateKeyName,socket.getfqdn(),compactDN)
                if notFound:
                    # private or public key is missing
                    _logger.debug(tmpMsg)
                    response = Protocol.Response(Protocol.SC_MissKey,tmpMsg)
                else:
                    # key pair is available
                    response = Protocol.Response(Protocol.SC_Success)
                    response.appendNode('publicKey',keyPair[publicKeyName])
                    response.appendNode('privateKey',keyPair[privateKeyName])
                    tmpMsg += "sent key-pair to '{0}'".format(compactDN)
                    _logger.debug(tmpMsg)
        # return
        return response.encode(acceptJson)


    # get DNs authorized for S3
    def getDNsForS3(self):
        # check permission
        self.specialDispatchParams.update()
        if not 'allowKey' in self.specialDispatchParams:
            allowKey = []
        else:
            allowKey = self.specialDispatchParams['allowKey']
            allowKey = filter(None,allowKey)
        # return
        return json.dumps(allowKey)


    # get site mapper
    def getSiteMapper(self):
        return SiteMapper(self.taskBuffer)

    def getCommands(self, harvester_id, n_commands, timeout, accept_json):
        """
        Get commands for a particular harvester instance
        """
        tmp_wrapper = _TimedMethod(self.taskBuffer.getCommands, timeout)
        tmp_wrapper.run(harvester_id, n_commands)

        # Make response
        if tmp_wrapper.result == Protocol.TimeOutToken:
            # timeout
            response = Protocol.Response(Protocol.SC_TimeOut)
        else:
            # success
            response = Protocol.Response(Protocol.SC_Success)
            response.appendNode('Returns', tmp_wrapper.result[0])
            response.appendNode('Commands', tmp_wrapper.result[1])

        _logger.debug("getCommands : ret -> %s" % (response.encode(accept_json)))
        return response.encode(accept_json)

    def ackCommands(self, command_ids, timeout, accept_json):
        """
        Acknowledge the commands from a list of IDs
        """
        _logger.debug("command_ids : {0}".format(command_ids))
        tmp_wrapper = _TimedMethod(self.taskBuffer.ackCommands, timeout)
        tmp_wrapper.run(command_ids)

        # Make response
        if tmp_wrapper.result == Protocol.TimeOutToken:
            # timeout
            response = Protocol.Response(Protocol.SC_TimeOut)
        else:
            # success
            response = Protocol.Response(Protocol.SC_Success)
            response.appendNode('Returns', tmp_wrapper.result)

        _logger.debug("ackCommands : ret -> %s" % (response.encode(accept_json)))
        return response.encode(accept_json)

    def getResourceTypes(self, timeout, accept_json):
        """
        Get resource types (SCORE, MCORE, SCORE_HIMEM, MCORE_HIMEM) and their definitions
        """
        tmp_wrapper = _TimedMethod(self.taskBuffer.getResourceTypes, timeout)
        tmp_wrapper.run()

        # Make response
        if tmp_wrapper.result == Protocol.TimeOutToken:
            # timeout
            response = Protocol.Response(Protocol.SC_TimeOut)
        else:
            # success
            response = Protocol.Response(Protocol.SC_Success)
            response.appendNode('Returns', 0)
            response.appendNode('ResourceTypes', tmp_wrapper.result)

        _logger.debug("getResourceTypes : ret -> %s" % (response.encode(accept_json)))
        return response.encode(accept_json)

    # get proxy
    def getProxy(self,realDN,role):
        tmpMsg = "getProxy DN={0} role={1} : ".format(realDN,role)
        if realDN is None:
            # cannot extract DN
            tmpMsg += "failed since DN cannot be extracted"
            _logger.debug(tmpMsg)
            response = Protocol.Response(Protocol.SC_Perms,'Cannot extract DN from proxy. not HTTPS?')
        else:
            # get compact DN
            compactDN = self.taskBuffer.cleanUserID(realDN)
            # check permission
            self.specialDispatchParams.update()
            if not 'allowProxy' in self.specialDispatchParams:
                allowProxy = []
            else:
                allowProxy = self.specialDispatchParams['allowProxy']
            if not compactDN in allowProxy:
                # permission denied
                tmpMsg += "failed since '{0}' not in the authorized user list who have 'p' in {1}.USERS.GRIDPREF ".format(compactDN,
                                                                                                                          panda_config.schemaMETA)
                tmpMsg += "to get proxy"
                _logger.debug(tmpMsg)
                response = Protocol.Response(Protocol.SC_Perms,tmpMsg)
            else:
                # get proxy
                response = Protocol.Response(Protocol.SC_Success,'')
                tmpStat,tmpMsg = self.setUserProxy(response,realDN,role)
                if not tmpStat: 
                    _logger.debug(tmpMsg)
                    response.appendNode('StatusCode',Protocol.SC_ProxyError)
                else:
                    tmpMsg = "sent proxy"
                    _logger.debug(tmpMsg)
        # return
        return response.encode(True)

    # get active job attribute
    def getActiveJobAttributes(self, pandaID, attrs):
        return self.taskBuffer.getActiveJobAttributes(pandaID, attrs)
    
        
# Singleton
jobDispatcher = JobDipatcher()
del JobDipatcher


# get FQANs
def _getFQAN(req):
    fqans = []
    for tmpKey in req.subprocess_env:
        tmpVal = req.subprocess_env[tmpKey]
        # compact credentials
        if tmpKey.startswith('GRST_CRED_'):
            # VOMS attribute
            if tmpVal.startswith('VOMS'):
                # FQAN
                fqan = tmpVal.split()[-1]
                # append
                fqans.append(fqan)
        # old style         
        elif tmpKey.startswith('GRST_CONN_'):
            tmpItems = tmpVal.split(':')
            # FQAN
            if len(tmpItems)==2 and tmpItems[0]=='fqan':
                fqans.append(tmpItems[-1])
    # return
    return fqans


# check role
def _checkRole(fqans,dn,jdCore,withVomsPatch=True,site='',hostname=''):
    prodManager = False
    try:
        # VOMS attributes of production and pilot roles
        prodAttrs = ['/atlas/usatlas/Role=production',
                     '/atlas/usatlas/Role=pilot',
                     '/atlas/Role=production',
                     '/atlas/Role=pilot',
                     '/osg/Role=pilot',
                     '/cms/Role=pilot',
                     '/ams/Role=pilot',
                     '/Engage/LBNE/Role=pilot',
                     ]
        if withVomsPatch:
            # FIXEME once http://savannah.cern.ch/bugs/?47136 is solved
            prodAttrs += ['/atlas/']
            prodAttrs += ['/osg/','/cms/','/ams/']
            prodAttrs += ['/Engage/LBNE/']            
        for fqan in fqans:
            # check atlas/usatlas production role
            for rolePat in prodAttrs:
                if fqan.startswith(rolePat):
                    prodManager = True
                    break
            # escape
            if prodManager:
                break
        # service proxy for CERNVM
        if site in ['CERNVM']:
            serviceSubjects = ['/DC=ch/DC=cern/OU=computers/CN=pilot/copilot.cern.ch']
            for tmpSub in serviceSubjects:
                if dn.startswith(tmpSub):
                    prodManager = True
                    break
        # grid-free authorization
        if not prodManager:
            if hostname != '' and site in jdCore.allowedNodes:
                for tmpPat in jdCore.allowedNodes[site]:
                    if re.search(tmpPat,hostname) is not None:
                        prodManager = True
                        break
        # check DN with pilotOwners
        if (not prodManager) and (not dn in [None]):
            if site in jdCore.pilotOwners:
                tmpPilotOwners = jdCore.pilotOwners[None].union(jdCore.pilotOwners[site])
            else:
                tmpPilotOwners = jdCore.pilotOwners[None]
            for owner in tmpPilotOwners:
                # check
                if re.search(owner,dn) is not None:
                    prodManager = True
                    break
    except Exception:
        pass
    # return
    return prodManager


# get DN
def _getDN(req):
    realDN = None
    if 'SSL_CLIENT_S_DN' in req.subprocess_env:
        realDN = req.subprocess_env['SSL_CLIENT_S_DN']
        # remove redundant CN
        realDN = re.sub('/CN=limited proxy','',realDN)
        realDN = re.sub('/CN=proxy(/CN=proxy)+','/CN=proxy',realDN)
    # return
    return realDN


# check token
def _checkToken(token,jdCore):
    # not check None until all pilots use tokens
    if token is None:
        return True
    # get map
    tokenDN = jdCore.getDnTokenMap()
    # return
    return token in tokenDN
    

"""
web service interface

"""

# get job
def getJob(req,siteName,token=None,timeout=60,cpu=None,mem=None,diskSpace=None,prodSourceLabel=None,node=None,
           computingElement=None,AtlasRelease=None,prodUserID=None,getProxyKey=None,countryGroup=None,
           workingGroup=None,allowOtherCountry=None,taskID=None,nJobs=None,background=None,resourceType=None,
           harvester_id=None, worker_id=None, schedulerID=None):
    _logger.debug("getJob(%s)" % siteName)
    # get DN
    realDN = _getDN(req)
    # get FQANs
    fqans = _getFQAN(req)
    # check production role
    if getProxyKey == 'True':
        # don't use /atlas to prevent normal proxy getting credname
        prodManager = _checkRole(fqans,realDN,jobDispatcher,False,site=siteName)
    else:
        prodManager = _checkRole(fqans,realDN,jobDispatcher,site=siteName,
                                 hostname=req.get_remote_host())
    # check token
    validToken = _checkToken(token,jobDispatcher)
    # set DN for non-production user
    if not prodManager:
        prodUserID = realDN
    # allow getProxyKey for production role
    if getProxyKey == 'True' and prodManager:
        getProxyKey = True
    else:
        getProxyKey = False
    # convert mem and diskSpace
    try:
        mem = int(float(mem))
        if mem < 0:
            mem = 0
    except Exception:
        mem = 0        
    try:
        diskSpace = int(float(diskSpace))
        if diskSpace < 0:
            diskSpace = 0
    except Exception:
        diskSpace = 0
    if background == 'True':
        background = True
    else:
        background = False
    _logger.debug("getJob(%s,nJobs=%s,%s,%s,%s,%s,%s,%s,%s,%s,%s,%s,%s,%s,taskID=%s,DN:%s,role:%s,token:%s,val:%s,FQAN:%s,json:%s,bg=%s,rt=%s," \
                      "harvester_id=%s,worker_id=%s,schedulerID=%s" \
                  % (siteName,nJobs,cpu,mem,diskSpace,prodSourceLabel,node,
                     computingElement,AtlasRelease,prodUserID,getProxyKey,countryGroup,workingGroup,
                     allowOtherCountry,taskID,realDN,prodManager,token,validToken,str(fqans),req.acceptJson(),
                     background,resourceType,harvester_id,worker_id,schedulerID))
    try:
        dummyNumSlots = int(nJobs)
    except Exception:
        dummyNumSlots = 1
    if dummyNumSlots > 1:
        for iSlots in range(dummyNumSlots):
            _pilotReqLogger.info('method=getJob,site=%s,node=%s_%s,type=%s' % (siteName, node, iSlots, prodSourceLabel))            
    else:
        _pilotReqLogger.info('method=getJob,site=%s,node=%s,type=%s' % (siteName,node,prodSourceLabel))    
    # invalid role
    if (not prodManager) and (not prodSourceLabel in ['user']):
        _logger.warning("getJob(%s) : invalid role" % siteName)
        if req.acceptJson():
            tmpMsg = 'no production/pilot role in VOMS FQANs or non pilot owner'
        else:
            tmpMsg = None
        return Protocol.Response(Protocol.SC_Role, tmpMsg).encode(req.acceptJson())
    # invalid token
    if not validToken:
        _logger.warning("getJob(%s) : invalid token" % siteName)    
        return Protocol.Response(Protocol.SC_Invalid).encode(req.acceptJson())
    # invoke JD
    return jobDispatcher.getJob(siteName,prodSourceLabel,cpu,mem,diskSpace,node,int(timeout),
                                computingElement,AtlasRelease,prodUserID,getProxyKey,countryGroup,
                                workingGroup,allowOtherCountry,realDN,taskID,nJobs,req.acceptJson(),
                                background,resourceType,harvester_id,worker_id,schedulerID)
    

# update job status
def updateJob(req,jobId,state,token=None,transExitCode=None,pilotErrorCode=None,pilotErrorDiag=None,timestamp=None,timeout=60,
              xml='',node=None,workdir=None,cpuConsumptionTime=None,cpuConsumptionUnit=None,remainingSpace=None,
              schedulerID=None,pilotID=None,siteName=None,messageLevel=None,pilotLog='',metaData='',
              cpuConversionFactor=None,exeErrorCode=None,exeErrorDiag=None,pilotTiming=None,computingElement=None,
              startTime=None,endTime=None,nEvents=None,nInputFiles=None,batchID=None,attemptNr=None,jobMetrics=None,
              stdout='',jobSubStatus=None,coreCount=None,maxRSS=None,maxVMEM=None,maxSWAP=None,maxPSS=None,
              avgRSS=None,avgVMEM=None,avgSWAP=None,avgPSS=None,totRCHAR=None,totWCHAR=None,totRBYTES=None,
              totWBYTES=None,rateRCHAR=None,rateWCHAR=None,rateRBYTES=None,rateWBYTES=None,
              corruptedFiles=None):
    tmpLog = LogWrapper(_logger,'updateJob PandaID={0} PID={1}'.format(jobId,os.getpid()))
    tmpLog.debug('start')
    # get DN
    realDN = _getDN(req)
    # get FQANs
    fqans = _getFQAN(req)
    # check production role
    prodManager = _checkRole(fqans,realDN,jobDispatcher,site=siteName,hostname=req.get_remote_host())
    # check token
    validToken = _checkToken(token,jobDispatcher)
    # accept json
    acceptJson = req.acceptJson()
    _logger.debug("updateJob(%s,%s,%s,%s,%s,%s,%s,cpuConsumptionTime=%s,%s,%s,%s,%s,%s,%s,%s,%s,%s,%s,%s,%s,%s,%s,%s,%s,attemptNr:%s,jobSubStatus:%s,core:%s,DN:%s,role:%s,token:%s,val:%s,FQAN:%s,maxRSS=%s,maxVMEM=%s,maxSWAP=%s,maxPSS=%s,avgRSS=%s,avgVMEM=%s,avgSWAP=%s,avgPSS=%s,totRCHAR=%s,totWCHAR=%s,totRBYTES=%s,totWBYTES=%s,rateRCHAR=%s,rateWCHAR=%s,rateRBYTES=%s,rateWBYTES=%s,corruptedFiles=%s\n==XML==\n%s\n==LOG==\n%s\n==Meta==\n%s\n==Metrics==\n%s\n==stdout==\n%s)" %
                  (jobId,state,transExitCode,pilotErrorCode,pilotErrorDiag,node,workdir,cpuConsumptionTime,
                   cpuConsumptionUnit,remainingSpace,schedulerID,pilotID,siteName,messageLevel,nEvents,nInputFiles,
                   cpuConversionFactor,exeErrorCode,exeErrorDiag,pilotTiming,computingElement,startTime,endTime,
                   batchID,attemptNr,jobSubStatus,coreCount,realDN,prodManager,token,validToken,str(fqans),
                   maxRSS,maxVMEM,maxSWAP,maxPSS,avgRSS,avgVMEM,avgSWAP,avgPSS,
                   totRCHAR,totWCHAR,totRBYTES,totWBYTES,rateRCHAR,rateWCHAR,rateRBYTES,rateWBYTES,
                   corruptedFiles,
                   xml,pilotLog[:1024],metaData[:1024],jobMetrics,stdout))
    _pilotReqLogger.debug('method=updateJob,site=%s,node=%s,type=None' % (siteName,node))
    # invalid role
    if not prodManager:
        _logger.warning("updateJob(%s) : invalid role" % jobId)
        if acceptJson:
            tmpMsg = 'no production/pilot role in VOMS FQANs or non pilot owner'
        else:
            tmpMsg = None
        return Protocol.Response(Protocol.SC_Role, tmpMsg).encode(acceptJson)        
    # invalid token
    if not validToken:
        _logger.warning("updateJob(%s) : invalid token" % jobId)
        return Protocol.Response(Protocol.SC_Invalid).encode(acceptJson)        
    # aborting message
    if jobId=='NULL':
        return Protocol.Response(Protocol.SC_Success).encode(acceptJson)
    # check status
    if not state in ['running','failed','finished','holding','starting','transferring']:
        _logger.warning("invalid state=%s for updateJob" % state)
        return Protocol.Response(Protocol.SC_Success).encode(acceptJson)        
    # create parameter map
    param = {}
    if cpuConsumptionTime not in [None, '']:
        param['cpuConsumptionTime']=cpuConsumptionTime
    if cpuConsumptionUnit is not None:
        param['cpuConsumptionUnit']=cpuConsumptionUnit
    if node is not None:
        param['modificationHost']=node[:128]
    if transExitCode is not None:
        try:
            int(transExitCode)
            param['transExitCode'] = transExitCode
        except Exception:
            pass
    if pilotErrorCode is not None:
        try:
            int(pilotErrorCode)
            param['pilotErrorCode'] = pilotErrorCode
        except Exception:
            pass
    if pilotErrorDiag is not None:
        param['pilotErrorDiag']=pilotErrorDiag[:500]
    if jobMetrics is not None:
        param['jobMetrics']=jobMetrics[:500]
    if schedulerID is not None:
        param['schedulerID']=schedulerID
    if pilotID is not None:
        param['pilotID']=pilotID[:200]
    if batchID is not None:
        param['batchID']=batchID[:80]
    if exeErrorCode is not None:
        param['exeErrorCode']=exeErrorCode
    if exeErrorDiag is not None:
        param['exeErrorDiag']=exeErrorDiag[:500]
    if cpuConversionFactor is not None:
        param['cpuConversion']=cpuConversionFactor
    if pilotTiming is not None:
        param['pilotTiming']=pilotTiming
    if computingElement is not None:
        param['computingElement']=computingElement
    if nEvents is not None:
        param['nEvents']=nEvents
    if nInputFiles is not None:
        param['nInputFiles']=nInputFiles
    if not jobSubStatus in [None,'']:
        param['jobSubStatus']=jobSubStatus
    if not coreCount in [None,'']:
        param['actualCoreCount']=coreCount
    if maxRSS is not None:
        param['maxRSS'] = maxRSS
    if maxVMEM is not None:
        param['maxVMEM'] = maxVMEM
    if maxSWAP is not None:
        param['maxSWAP'] = maxSWAP
    if maxPSS is not None:
        param['maxPSS'] = maxPSS
    if avgRSS is not None:
        param['avgRSS'] = avgRSS
    if avgVMEM is not None:
        param['avgVMEM'] = avgVMEM
    if avgSWAP is not None:
        param['avgSWAP'] = avgSWAP
    if avgPSS is not None:
        param['avgPSS'] = avgPSS
    if totRCHAR is not None:
        totRCHAR = int(totRCHAR) / 1024 # convert to kByte
        totRCHAR = min(10 ** 10 - 1, totRCHAR)  # limit to 10 digit
        param['totRCHAR'] = totRCHAR
    if totWCHAR is not None:
        totWCHAR = int(totWCHAR) / 1024 # convert to kByte
        totWCHAR = min(10 ** 10 - 1, totWCHAR) # limit to 10 digit
        param['totWCHAR'] = totWCHAR
    if totRBYTES is not None:
        totRBYTES = int(totRBYTES) / 1024 # convert to kByte
        totRBYTES = min(10 ** 10 - 1, totRBYTES)  # limit to 10 digit
        param['totRBYTES'] = totRBYTES
    if totWBYTES is not None:
        totWBYTES = int(totWBYTES) / 1024 # convert to kByte
        totWBYTES = min(10 ** 10 - 1, totWBYTES)  # limit to 10 digit
        param['totWBYTES'] = totWBYTES
    if rateRCHAR is not None:
        rateRCHAR = min(10 ** 10 - 1, int(rateRCHAR))  # limit to 10 digit
        param['rateRCHAR'] = rateRCHAR
    if rateWCHAR is not None:
        rateWCHAR = min(10 ** 10 - 1, int(rateWCHAR))  # limit to 10 digit
        param['rateWCHAR'] = rateWCHAR
    if rateRBYTES is not None:
        rateRBYTES = min(10 ** 10 - 1, int(rateRBYTES))  # limit to 10 digit
        param['rateRBYTES'] = rateRBYTES
    if rateWBYTES is not None:
        rateWBYTES = min(10 ** 10 - 1, int(rateWBYTES))  # limit to 10 digit
        param['rateWBYTES'] = rateWBYTES
    if startTime is not None:
        try:
            param['startTime']=datetime.datetime(*time.strptime(startTime,'%Y-%m-%d %H:%M:%S')[:6])
        except Exception:
            pass
    if endTime is not None:
        try:
            param['endTime']=datetime.datetime(*time.strptime(endTime,'%Y-%m-%d %H:%M:%S')[:6])
        except Exception:
            pass
    if attemptNr is not None:
        try:
            attemptNr = int(attemptNr)
        except Exception:
            attemptNr = None
    if stdout != '':
        stdout = stdout[:2048]
    if corruptedFiles is not None:
        param['corruptedFiles'] = corruptedFiles
    # invoke JD
    tmpLog.debug('executing')
    return jobDispatcher.updateJob(int(jobId), state, int(timeout), xml, siteName, param, metaData, pilotLog,
                                   attemptNr, stdout, acceptJson)


# bulk update jobs
def updateJobsInBulk(req, jobList, harvester_id=None):
    retList = []
    retVal = False
    _logger.debug("updateJobsInBulk %s start" % harvester_id)
    tStart = datetime.datetime.utcnow()
    try:
        jobList = json.loads(jobList)
        for jobDict in jobList:
            jobId = jobDict['jobId']
            del jobDict['jobId']
            state = jobDict['state']
            del jobDict['state']
            if 'metaData' in jobDict:
                jobDict['metaData'] = str(jobDict['metaData'])
            tmpRet = updateJob(req, jobId, state, **jobDict)
            retList.append(tmpRet)
        retVal = True
    except Exception:
        errtype,errvalue = sys.exc_info()[:2]
        tmpMsg = "updateJobsInBulk {0} failed with {1} {2}".format(harvester_id, errtype.__name__, errvalue)
        retList = tmpMsg
        _logger.error(tmpMsg + '\n' + traceback.format_exc())
    tDelta = datetime.datetime.utcnow() - tStart 
    _logger.debug("updateJobsInBulk %s took %s.%03d sec" % (harvester_id, tDelta.seconds, tDelta.microseconds/1000))
    return json.dumps((retVal, retList))


# get job status
def getStatus(req,ids,timeout=60):
    _logger.debug("getStatus(%s)" % ids)
    return jobDispatcher.getStatus(ids,int(timeout))


# check job status
def checkJobStatus(req,ids,timeout=60):
    return jobDispatcher.checkJobStatus(ids,int(timeout))


# get a list of even ranges for a PandaID
def getEventRanges(req,pandaID,jobsetID,taskID=None,nRanges=10,timeout=60,scattered=None):
    tmpStr = "getEventRanges(PandaID=%s jobsetID=%s taskID=%s,nRanges=%s)" % (pandaID,jobsetID,taskID,nRanges)
    _logger.debug(tmpStr+' start')
    # get site
    tmpMap = jobDispatcher.getActiveJobAttributes(pandaID, ['computingSite'])
    if tmpMap is None:
        site = ''
    else:
        site = tmpMap['computingSite']
    tmpStat,tmpOut = checkPilotPermission(req, site)
    if not tmpStat:
        _logger.error(tmpStr+'failed with '+tmpOut)
        return tmpOut
    if scattered == 'True':
        scattered = True
    else:
        scattered = False
    return jobDispatcher.getEventRanges(pandaID,jobsetID,taskID,nRanges,int(timeout),req.acceptJson(),scattered)



# update an event range
def updateEventRange(req,eventRangeID,eventStatus,coreCount=None,cpuConsumptionTime=None,
                     objstoreID=None,timeout=60,pandaID=None):
    tmpStr = "updateEventRange(%s status=%s coreCount=%s cpuConsumptionTime=%s osID=%s)" % \
        (eventRangeID,eventStatus,coreCount,cpuConsumptionTime,objstoreID)
    _logger.debug(tmpStr+' start')
    # get site
    site = ''
    if pandaID is not None:
        tmpMap = jobDispatcher.getActiveJobAttributes(pandaID, ['computingSite'])
        if tmpMap is not None:
            site = tmpMap['computingSite']
    tmpStat,tmpOut = checkPilotPermission(req, site)
    if not tmpStat:
        _logger.error(tmpStr+'failed with '+tmpOut)
        return tmpOut
    return jobDispatcher.updateEventRange(eventRangeID,eventStatus,coreCount,cpuConsumptionTime,
                                          objstoreID,int(timeout))



# update an event ranges
def updateEventRanges(req,eventRanges,timeout=120,version=0,pandaID=None):
    tmpStr = "updateEventRanges(%s)" % eventRanges
    _logger.debug(tmpStr+' start')
    # get site
    site = ''
    if pandaID is not None:
        tmpMap = jobDispatcher.getActiveJobAttributes(pandaID, ['computingSite'])
        if tmpMap is not None:
            site = tmpMap['computingSite']
    tmpStat,tmpOut = checkPilotPermission(req, site)
    if not tmpStat:
        _logger.error(tmpStr+'failed with '+tmpOut)
        return tmpOut
    try:
        version = int(version)
    except Exception:
        version = 0
    return jobDispatcher.updateEventRanges(eventRanges,int(timeout),req.acceptJson(),version)



# check event availability
def checkEventsAvailability(req, pandaID, jobsetID, taskID, timeout=60):
    tmpStr = "checkEventsAvailability(pandaID={0} jobsetID={1} taskID={2})".format(pandaID, jobsetID, taskID)
    _logger.debug(tmpStr+' start')
    tmpStat,tmpOut = checkPilotPermission(req)
    if not tmpStat:
        _logger.error(tmpStr+'failed with '+tmpOut)
        #return tmpOut
    return jobDispatcher.checkEventsAvailability(pandaID, jobsetID, taskID, timeout)



# generate pilot token
def genPilotToken(req,schedulerid,host=None):
    # get DN
    realDN = _getDN(req)
    # get FQANs
    fqans = _getFQAN(req)
    # check production role
    prodManager = _checkRole(fqans,realDN,jobDispatcher,False)
    if not prodManager:
        return "ERROR : production or pilot role is required"
    if realDN is None:
        return "ERROR : failed to retrive DN"
    # hostname
    if host is None:
        host = req.get_remote_host()
    # return
    return jobDispatcher.genPilotToken(host,realDN,schedulerid)



# get key pair
def getKeyPair(req,publicKeyName,privateKeyName):
    # get DN
    realDN = _getDN(req)
    return jobDispatcher.getKeyPair(realDN,publicKeyName,privateKeyName,req.acceptJson())



# get proxy
def getProxy(req,role=None):
    # get DN
    realDN = _getDN(req)
    return jobDispatcher.getProxy(realDN,role)


# check pilot permission
def checkPilotPermission(req, site=''):
    # get DN
    realDN = _getDN(req)
    # get FQANs
    fqans = _getFQAN(req)
    # check production role
    prodManager = _checkRole(fqans,realDN,jobDispatcher,True,site)
    if not prodManager:
        return False,"production or pilot role is required"
    if realDN is None:
        return False,"failed to retrive DN"
    return True,None


# get DNs authorized for S3
def getDNsForS3(req):
    return jobDispatcher.getDNsForS3()
        

def getCommands(req, harvester_id, n_commands, timeout=30):
    """
    Get n commands for a particular harvester instance
    """
    tmp_str = "getCommands"

    # check permissions
    tmp_stat, tmp_out = checkPilotPermission(req)
    if not tmp_stat:
        _logger.error('{0} failed with {1}'.format(tmp_str, tmp_out))

    accept_json = req.acceptJson()
    # retrieve the commands
    return jobDispatcher.getCommands(harvester_id, n_commands, timeout, accept_json)


def ackCommands(req, command_ids, timeout=30):
    """
    Ack the commands in the list of IDs
    """
    tmp_str = "ackCommands"

    # check permissions
    tmp_stat, tmp_out = checkPilotPermission(req)
    if not tmp_stat:
        _logger.error('{0} failed with {1}'.format(tmp_str, tmp_out))

    command_ids = json.loads(command_ids)
    accept_json = req.acceptJson()
    # retrieve the commands
    return jobDispatcher.ackCommands(command_ids, timeout, accept_json)


def getResourceTypes(req, timeout=30):
    """
    Get resource types (MCORE, SCORE, etc.)
    """
    tmp_str = "getResourceTypes"

    # check permissions
    tmp_stat, tmp_out = checkPilotPermission(req)
    if not tmp_stat:
        _logger.error('{0} failed with {1}'.format(tmp_str, tmp_out))

    accept_json = req.acceptJson()
    # retrieve the commands
    return jobDispatcher.getResourceTypes(timeout, accept_json)<|MERGE_RESOLUTION|>--- conflicted
+++ resolved
@@ -15,16 +15,6 @@
 import datetime
 import traceback
 from threading import Lock
-<<<<<<< HEAD
-from config import panda_config
-from dataservice.AdderGen import AdderGen
-from pandalogger.PandaLogger import PandaLogger
-from pandalogger.LogWrapper import LogWrapper
-import DispatcherUtils
-from taskbuffer import EventServiceUtils
-from brokerage.SiteMapper import SiteMapper
-from proxycache import panda_proxy_cache
-=======
 from pandaserver.config import panda_config
 from pandaserver.dataservice.AdderGen import AdderGen
 from pandacommon.pandalogger.PandaLogger import PandaLogger
@@ -33,7 +23,6 @@
 from pandaserver.taskbuffer import EventServiceUtils
 from pandaserver.brokerage.SiteMapper import SiteMapper
 from pandaserver.proxycache import panda_proxy_cache
->>>>>>> 92233cf4
 
 # logger
 _logger = PandaLogger().getLogger('JobDispatcher')
@@ -225,7 +214,7 @@
                 try:
                     response=Protocol.Response(Protocol.SC_Success)
                     response.appendJob(tmpJob, self.siteMapperCache)
-                except:
+                except Exception:
                     errtype, errvalue = sys.exc_info()[:2]
                     tmpMsg = "getJob failed with {0} {1}".format(errtype.__name__, errvalue)
                     _logger.error(tmpMsg + '\n' + traceback.format_exc())
@@ -269,13 +258,8 @@
                             if not tmpStat:
                                 _logger.warning("getJob : %s %s failed to get user proxy : %s" % (siteName,node,
                                                                                                   tmpOut))
-<<<<<<< HEAD
-                    except:
-                        errtype, errvalue = sys.exc_info()[:2]
-=======
                     except Exception:
                         errtype,errvalue = sys.exc_info()[:2]
->>>>>>> 92233cf4
                         _logger.warning("getJob : %s %s failed to get user proxy with %s:%s" % (siteName,node,
                                                                                                 errtype.__name__, errvalue))
                 # panda proxy
@@ -294,8 +278,7 @@
                 # add
                 responseList.append(response.data)
             # make response for bulk
-<<<<<<< HEAD
-            if nJobs != None:
+            if nJobs is not None:
                 try:
                     response = Protocol.Response(Protocol.SC_Success)
                     if not acceptJson:
@@ -308,14 +291,6 @@
                     _logger.error(tmpMsg + '\n' + traceback.format_exc())
                     raise
 
-=======
-            if nJobs is not None:
-                response = Protocol.Response(Protocol.SC_Success)
-                if not acceptJson:
-                    response.appendNode('jobs',json.dumps(responseList))
-                else:
-                    response.appendNode('jobs',responseList)
->>>>>>> 92233cf4
         else:
             if tmpWrapper.result == Protocol.TimeOutToken:
                 # timeout
