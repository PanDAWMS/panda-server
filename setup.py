--- conflicted
+++ resolved
@@ -12,11 +12,6 @@
 import pwd
 import grp
 import re
-<<<<<<< HEAD
-import commands
-from distutils.core import setup
-from distutils.command.install import install as install_org
-=======
 import site
 import stat
 import getpass
@@ -24,7 +19,6 @@
 import distutils
 from setuptools import setup
 from setuptools.command.install import install as install_org
->>>>>>> 92233cf4
 from distutils.command.install_data import install_data as install_data_org
 
 # user
